// Copyright (c) 2015-present Mattermost, Inc. All Rights Reserved.
// See LICENSE.txt for license information.

package app

import (
	"context"
	"encoding/json"
	"errors"
	"fmt"
	"net/http"
	"strings"
	"time"

	"github.com/mattermost/logr/v2"

	"github.com/mattermost/mattermost-server/v6/app/request"
	"github.com/mattermost/mattermost-server/v6/model"
	"github.com/mattermost/mattermost-server/v6/plugin"
	"github.com/mattermost/mattermost-server/v6/product"
	"github.com/mattermost/mattermost-server/v6/shared/i18n"
	"github.com/mattermost/mattermost-server/v6/shared/mlog"
	"github.com/mattermost/mattermost-server/v6/store"
	"github.com/mattermost/mattermost-server/v6/store/sqlstore"
	"github.com/mattermost/mattermost-server/v6/utils"
)

// channelsWrapper provides an implementation of `product.ChannelService` to be used by products.
type channelsWrapper struct {
<<<<<<< HEAD
=======
	srv *Server
>>>>>>> f76d2404
	app *App
}

func (s *channelsWrapper) GetDirectChannel(userID1, userID2 string) (*model.Channel, *model.AppError) {
	return s.app.getDirectChannel(request.EmptyContext(s.app.Log()), userID1, userID2)
}

// GetChannelByID gets a Channel by its ID.
func (s *channelsWrapper) GetChannelByID(channelID string) (*model.Channel, *model.AppError) {
	return s.app.GetChannel(request.EmptyContext(s.app.Log()), channelID)
}

// GetChannelMember gets a channel member by userID.
func (s *channelsWrapper) GetChannelMember(channelID string, userID string) (*model.ChannelMember, *model.AppError) {
	return s.app.GetChannelMember(request.EmptyContext(s.app.Log()), channelID, userID)
}

func (s *channelsWrapper) GetChannelsForTeamForUser(teamID string, userID string, opts *model.ChannelSearchOpts) (model.ChannelList, *model.AppError) {
	return s.app.GetChannelsForTeamForUser(request.EmptyContext(s.app.Log()), teamID, userID, opts)
}

func (s *channelsWrapper) GetChannelSidebarCategories(userID, teamID string) (*model.OrderedSidebarCategories, *model.AppError) {
	return s.app.GetSidebarCategoriesForTeamForUser(request.EmptyContext(s.app.Log()), userID, teamID)
}

func (s *channelsWrapper) GetChannelMembers(channelID string, page, perPage int) (model.ChannelMembers, *model.AppError) {
	return s.app.GetChannelMembersPage(request.EmptyContext(s.app.Log()), channelID, page, perPage)
}

func (s *channelsWrapper) CreateChannelSidebarCategory(userID, teamID string, newCategory *model.SidebarCategoryWithChannels) (*model.SidebarCategoryWithChannels, *model.AppError) {
	return s.app.CreateSidebarCategory(request.EmptyContext(s.app.Log()), userID, teamID, newCategory)
}

func (s *channelsWrapper) UpdateChannelSidebarCategories(userID, teamID string, categories []*model.SidebarCategoryWithChannels) ([]*model.SidebarCategoryWithChannels, *model.AppError) {
	return s.app.UpdateSidebarCategories(request.EmptyContext(s.app.Log()), userID, teamID, categories)
}

func (s *channelsWrapper) CreateChannel(channel *model.Channel) (*model.Channel, *model.AppError) {
	return s.app.CreateChannel(request.EmptyContext(s.app.Log()), channel, false)
}

func (s *channelsWrapper) AddUserToChannel(channelID, userID, asUserID string) (*model.ChannelMember, *model.AppError) {
	ctx := request.EmptyContext(s.app.Log())
	channel, err := s.app.GetChannel(ctx, channelID)
	if err != nil {
		return nil, err
	}

	return s.app.AddChannelMember(ctx, userID, channel, ChannelMemberOpts{
		UserRequestorID: asUserID,
	})
}

func (s *channelsWrapper) UpdateChannelMemberRoles(channelID, userID, newRoles string) (*model.ChannelMember, *model.AppError) {
	return s.app.UpdateChannelMemberRoles(request.EmptyContext(s.app.Log()), channelID, userID, newRoles)
}

func (s *channelsWrapper) DeleteChannelMember(channelID, userID string) *model.AppError {
	return s.app.LeaveChannel(request.EmptyContext(s.app.Log()), channelID, userID)
}

func (s *channelsWrapper) AddChannelMember(channelID, userID string) (*model.ChannelMember, *model.AppError) {
	channel, err := s.GetChannelByID(channelID)
	if err != nil {
		return nil, err
	}

	return s.app.AddChannelMember(request.EmptyContext(s.app.Log()), userID, channel, ChannelMemberOpts{
		// For now, don't allow overriding these via the plugin API.
		UserRequestorID: "",
		PostRootID:      "",
	})
}

func (s *channelsWrapper) GetDirectChannelOrCreate(userID1, userID2 string) (*model.Channel, *model.AppError) {
	return s.app.GetOrCreateDirectChannel(request.EmptyContext(s.app.Log()), userID1, userID2)
}

func (s *channelsWrapper) GetDirectChannelOrCreate(userID1, userID2 string) (*model.Channel, *model.AppError) {
	return s.app.GetOrCreateDirectChannel(request.EmptyContext(s.srv.Log()), userID1, userID2)
}

// Ensure the wrapper implements the product service.
var _ product.ChannelService = (*channelsWrapper)(nil)

// DefaultChannelNames returns the list of system-wide default channel names.
//
// By default the list will be (not necessarily in this order):
//
//	['town-square', 'off-topic']
//
// However, if TeamSettings.ExperimentalDefaultChannels contains a list of channels then that list will replace
// 'off-topic' and be included in the return results in addition to 'town-square'. For example:
//
//	['town-square', 'game-of-thrones', 'wow']
func (a *App) DefaultChannelNames(c request.CTX) []string {
	names := []string{"town-square"}

	if len(a.Config().TeamSettings.ExperimentalDefaultChannels) == 0 {
		names = append(names, "off-topic")
	} else {
		seenChannels := map[string]bool{"town-square": true}
		for _, channelName := range a.Config().TeamSettings.ExperimentalDefaultChannels {
			if !seenChannels[channelName] {
				names = append(names, channelName)
				seenChannels[channelName] = true
			}
		}
	}

	return names
}

func (a *App) JoinDefaultChannels(c request.CTX, teamID string, user *model.User, shouldBeAdmin bool, userRequestorId string) *model.AppError {
	var requestor *model.User
	var nErr error
	if userRequestorId != "" {
		requestor, nErr = a.Srv().Store().User().Get(context.Background(), userRequestorId)
		if nErr != nil {
			var nfErr *store.ErrNotFound
			switch {
			case errors.As(nErr, &nfErr):
				return model.NewAppError("JoinDefaultChannels", MissingAccountError, nil, "", http.StatusNotFound).Wrap(nErr)
			default:
				return model.NewAppError("JoinDefaultChannels", "app.user.get.app_error", nil, "", http.StatusInternalServerError).Wrap(nErr)
			}
		}
	}

	for _, channelName := range a.DefaultChannelNames(c) {
		channel, channelErr := a.Srv().Store().Channel().GetByName(teamID, channelName, true)
		if channelErr != nil {
			c.Logger().Warn("No default channel with this name", mlog.String("channelName", channelName), mlog.String("teamID", teamID), mlog.Err(channelErr))
			continue
		}

		if channel.Type != model.ChannelTypeOpen {
			continue
		}

		cm := &model.ChannelMember{
			ChannelId:   channel.Id,
			UserId:      user.Id,
			SchemeGuest: user.IsGuest(),
			SchemeUser:  !user.IsGuest(),
			SchemeAdmin: shouldBeAdmin,
			NotifyProps: model.GetDefaultChannelNotifyProps(),
		}

		_, nErr = a.Srv().Store().Channel().SaveMember(cm)
		if histErr := a.Srv().Store().ChannelMemberHistory().LogJoinEvent(user.Id, channel.Id, model.GetMillis()); histErr != nil {
			return model.NewAppError("JoinDefaultChannels", "app.channel_member_history.log_join_event.internal_error", nil, "", http.StatusInternalServerError).Wrap(histErr)
		}

		if *a.Config().ServiceSettings.ExperimentalEnableDefaultChannelLeaveJoinMessages {
			if aErr := a.postJoinMessageForDefaultChannel(c, user, requestor, channel); aErr != nil {
				c.Logger().Warn("Failed to post join/leave message", mlog.Err(aErr))
			}
		}

		a.invalidateCacheForChannelMembers(channel.Id)

		message := model.NewWebSocketEvent(model.WebsocketEventUserAdded, "", channel.Id, "", nil, "")
		message.Add("user_id", user.Id)
		message.Add("team_id", channel.TeamId)
		a.Publish(message)

		// A/B Test on the welcome post
		if a.Config().FeatureFlags.SendWelcomePost && channelName == model.DefaultChannelName {
			nbTeams, err := a.Srv().Store().Team().AnalyticsTeamCount(&model.TeamSearch{
				IncludeDeleted: model.NewBool(true),
			})
			if err != nil {
				c.Logger().Warn("unable to get number of teams", logr.Err(err))
				return nil
			}

			if nbTeams == 1 && a.IsFirstAdmin(user) {
				// Post the welcome message
				if _, err := a.CreatePost(c, &model.Post{
					ChannelId: channel.Id,
					Type:      model.PostTypeWelcomePost,
					UserId:    user.Id,
				}, channel, false, false); err != nil {
					c.Logger().Warn("unable to post welcome message", logr.Err(err))
					return nil
				}
				ts := a.Srv().GetTelemetryService()
				if ts != nil {
					ts.SendTelemetry("welcome-message-sent", map[string]any{
						"category": "growth",
					})
				}
			}
		}
	}

	if nErr != nil {
		var appErr *model.AppError
		var cErr *store.ErrConflict
		switch {
		case errors.As(nErr, &cErr):
			if cErr.Resource == "ChannelMembers" {
				return model.NewAppError("JoinDefaultChannels", "app.channel.save_member.exists.app_error", nil, "", http.StatusBadRequest).Wrap(nErr)
			}
		case errors.As(nErr, &appErr):
			return appErr
		default:
			return model.NewAppError("JoinDefaultChannels", "app.channel.create_direct_channel.internal_error", nil, "", http.StatusInternalServerError).Wrap(nErr)
		}
	}

	return nil
}

func (a *App) postJoinMessageForDefaultChannel(c request.CTX, user *model.User, requestor *model.User, channel *model.Channel) *model.AppError {
	if channel.Name == model.DefaultChannelName {
		if requestor == nil {
			if err := a.postJoinTeamMessage(c, user, channel); err != nil {
				return err
			}
		} else {
			if err := a.postAddToTeamMessage(c, requestor, user, channel, ""); err != nil {
				return err
			}
		}
	} else {
		if requestor == nil {
			if err := a.postJoinChannelMessage(c, user, channel); err != nil {
				return err
			}
		} else {
			if err := a.PostAddToChannelMessage(c, requestor, user, channel, ""); err != nil {
				return err
			}
		}
	}

	return nil
}

func (a *App) CreateChannelWithUser(c request.CTX, channel *model.Channel, userID string) (*model.Channel, *model.AppError) {
	if channel.IsGroupOrDirect() {
		return nil, model.NewAppError("CreateChannelWithUser", "api.channel.create_channel.direct_channel.app_error", nil, "", http.StatusBadRequest)
	}

	if channel.TeamId == "" {
		return nil, model.NewAppError("CreateChannelWithUser", "app.channel.create_channel.no_team_id.app_error", nil, "", http.StatusBadRequest)
	}

	// Get total number of channels on current team
	count, err := a.GetNumberOfChannelsOnTeam(c, channel.TeamId)
	if err != nil {
		return nil, err
	}

	if int64(count+1) > *a.Config().TeamSettings.MaxChannelsPerTeam {
		return nil, model.NewAppError("CreateChannelWithUser", "api.channel.create_channel.max_channel_limit.app_error", map[string]any{"MaxChannelsPerTeam": *a.Config().TeamSettings.MaxChannelsPerTeam}, "", http.StatusBadRequest)
	}

	channel.CreatorId = userID

	rchannel, err := a.CreateChannel(c, channel, true)
	if err != nil {
		return nil, err
	}

	var user *model.User
	if user, err = a.GetUser(userID); err != nil {
		return nil, err
	}

	a.postJoinChannelMessage(c, user, channel)

	message := model.NewWebSocketEvent(model.WebsocketEventChannelCreated, "", "", userID, nil, "")
	message.Add("channel_id", channel.Id)
	message.Add("team_id", channel.TeamId)
	a.Publish(message)

	return rchannel, nil
}

// RenameChannel is used to rename the channel Name and the DisplayName fields
func (a *App) RenameChannel(c request.CTX, channel *model.Channel, newChannelName string, newDisplayName string) (*model.Channel, *model.AppError) {
	if channel.Type == model.ChannelTypeDirect {
		return nil, model.NewAppError("RenameChannel", "api.channel.rename_channel.cant_rename_direct_messages.app_error", nil, "", http.StatusBadRequest)
	}

	if channel.Type == model.ChannelTypeGroup {
		return nil, model.NewAppError("RenameChannel", "api.channel.rename_channel.cant_rename_group_messages.app_error", nil, "", http.StatusBadRequest)
	}

	channel.Name = newChannelName
	if newDisplayName != "" {
		channel.DisplayName = newDisplayName
	}

	newChannel, err := a.UpdateChannel(c, channel)
	if err != nil {
		return nil, err
	}

	return newChannel, nil
}

func (a *App) CreateChannel(c request.CTX, channel *model.Channel, addMember bool) (*model.Channel, *model.AppError) {
	channel.DisplayName = strings.TrimSpace(channel.DisplayName)
	sc, nErr := a.Srv().Store().Channel().Save(channel, *a.Config().TeamSettings.MaxChannelsPerTeam)
	if nErr != nil {
		var invErr *store.ErrInvalidInput
		var cErr *store.ErrConflict
		var ltErr *store.ErrLimitExceeded
		var appErr *model.AppError
		switch {
		case errors.As(nErr, &invErr):
			switch {
			case invErr.Entity == "Channel" && invErr.Field == "DeleteAt":
				return nil, model.NewAppError("CreateChannel", "store.sql_channel.save.archived_channel.app_error", nil, "", http.StatusBadRequest).Wrap(nErr)
			case invErr.Entity == "Channel" && invErr.Field == "Type":
				return nil, model.NewAppError("CreateChannel", "store.sql_channel.save.direct_channel.app_error", nil, "", http.StatusBadRequest).Wrap(nErr)
			case invErr.Entity == "Channel" && invErr.Field == "Id":
				return nil, model.NewAppError("CreateChannel", "store.sql_channel.save_channel.existing.app_error", nil, "id="+invErr.Value.(string), http.StatusBadRequest).Wrap(nErr)
			}
		case errors.As(nErr, &cErr):
			return sc, model.NewAppError("CreateChannel", store.ChannelExistsError, nil, "", http.StatusBadRequest).Wrap(nErr)
		case errors.As(nErr, &ltErr):
			return nil, model.NewAppError("CreateChannel", "store.sql_channel.save_channel.limit.app_error", nil, "", http.StatusBadRequest).Wrap(nErr)
		case errors.As(nErr, &appErr): // in case we haven't converted to plain error.
			return nil, appErr
		default: // last fallback in case it doesn't map to an existing app error.
			return nil, model.NewAppError("CreateChannel", "app.channel.create_channel.internal_error", nil, "", http.StatusInternalServerError).Wrap(nErr)
		}
	}

	if addMember {
		user, nErr := a.Srv().Store().User().Get(context.Background(), channel.CreatorId)
		if nErr != nil {
			var nfErr *store.ErrNotFound
			switch {
			case errors.As(nErr, &nfErr):
				return nil, model.NewAppError("CreateChannel", MissingAccountError, nil, "", http.StatusNotFound).Wrap(nErr)
			default:
				return nil, model.NewAppError("CreateChannel", "app.user.get.app_error", nil, "", http.StatusInternalServerError).Wrap(nErr)
			}
		}

		cm := &model.ChannelMember{
			ChannelId:   sc.Id,
			UserId:      user.Id,
			SchemeGuest: user.IsGuest(),
			SchemeUser:  !user.IsGuest(),
			SchemeAdmin: true,
			NotifyProps: model.GetDefaultChannelNotifyProps(),
		}

		if _, nErr := a.Srv().Store().Channel().SaveMember(cm); nErr != nil {
			var appErr *model.AppError
			var cErr *store.ErrConflict
			switch {
			case errors.As(nErr, &cErr):
				switch cErr.Resource {
				case "ChannelMembers":
					return nil, model.NewAppError("CreateChannel", "app.channel.save_member.exists.app_error", nil, "", http.StatusBadRequest).Wrap(nErr)
				}
			case errors.As(nErr, &appErr):
				return nil, appErr
			default:
				return nil, model.NewAppError("CreateChannel", "app.channel.create_direct_channel.internal_error", nil, "", http.StatusInternalServerError).Wrap(nErr)
			}
		}

		if err := a.Srv().Store().ChannelMemberHistory().LogJoinEvent(channel.CreatorId, sc.Id, model.GetMillis()); err != nil {
			return nil, model.NewAppError("CreateChannel", "app.channel_member_history.log_join_event.internal_error", nil, "", http.StatusInternalServerError).Wrap(err)
		}

		a.InvalidateCacheForUser(channel.CreatorId)
	}

	a.Srv().Go(func() {
		pluginContext := pluginContext(c)
		a.ch.RunMultiHook(func(hooks plugin.Hooks) bool {
			hooks.ChannelHasBeenCreated(pluginContext, sc)
			return true
		}, plugin.ChannelHasBeenCreatedID)
	})

	return sc, nil
}

func (a *App) GetOrCreateDirectChannel(c request.CTX, userID, otherUserID string, channelOptions ...model.ChannelOption) (*model.Channel, *model.AppError) {
	channel, nErr := a.getDirectChannel(c, userID, otherUserID)
	if nErr != nil {
		return nil, nErr
	}

	if channel != nil {
		return channel, nil
	}

	if *a.Config().TeamSettings.RestrictDirectMessage == model.DirectMessageTeam &&
		!a.SessionHasPermissionTo(*c.Session(), model.PermissionManageSystem) {
		users, err := a.GetUsersByIds([]string{userID, otherUserID}, &store.UserGetByIdsOpts{})
		if err != nil {
			return nil, err
		}
		var isBot bool
		for _, user := range users {
			if user.IsBot {
				isBot = true
				break
			}
		}
		// if one of the users is a bot, don't restrict to team members
		if !isBot {
			commonTeamIDs, err := a.GetCommonTeamIDsForTwoUsers(userID, otherUserID)
			if err != nil {
				return nil, err
			}
			if len(commonTeamIDs) == 0 {
				return nil, model.NewAppError("createDirectChannel", "api.channel.create_channel.direct_channel.team_restricted_error", nil, "", http.StatusForbidden)
			}
		}
	}

	channel, err := a.createDirectChannel(c, userID, otherUserID, channelOptions...)
	if err != nil {
		if err.Id == store.ChannelExistsError {
			return channel, nil
		}
		return nil, err
	}

	a.handleCreationEvent(c, userID, otherUserID, channel)
	return channel, nil
}

func (a *App) getOrCreateDirectChannelWithUser(c request.CTX, user, otherUser *model.User) (*model.Channel, *model.AppError) {
	channel, nErr := a.getDirectChannel(c, user.Id, otherUser.Id)
	if nErr != nil {
		return nil, nErr
	}

	if channel != nil {
		return channel, nil
	}

	channel, err := a.createDirectChannelWithUser(c, user, otherUser)
	if err != nil {
		if err.Id == store.ChannelExistsError {
			return channel, nil
		}
		return nil, err
	}

	a.handleCreationEvent(c, user.Id, otherUser.Id, channel)
	return channel, nil
}

func (a *App) handleCreationEvent(c request.CTX, userID, otherUserID string, channel *model.Channel) {
	a.InvalidateCacheForUser(userID)
	a.InvalidateCacheForUser(otherUserID)

	a.Srv().Go(func() {
		pluginContext := pluginContext(c)
		a.ch.RunMultiHook(func(hooks plugin.Hooks) bool {
			hooks.ChannelHasBeenCreated(pluginContext, channel)
			return true
		}, plugin.ChannelHasBeenCreatedID)
	})

	message := model.NewWebSocketEvent(model.WebsocketEventDirectAdded, "", channel.Id, "", nil, "")
	message.Add("creator_id", userID)
	message.Add("teammate_id", otherUserID)
	a.Publish(message)
}

func (a *App) createDirectChannel(c request.CTX, userID string, otherUserID string, channelOptions ...model.ChannelOption) (*model.Channel, *model.AppError) {
	users, err := a.Srv().Store().User().GetMany(context.Background(), []string{userID, otherUserID})
	if err != nil {
		return nil, model.NewAppError("CreateDirectChannel", "api.channel.create_direct_channel.invalid_user.app_error", nil, "", http.StatusBadRequest).Wrap(err)
	}

	if len(users) == 0 {
		return nil, model.NewAppError("CreateDirectChannel", "api.channel.create_direct_channel.invalid_user.app_error", nil, fmt.Sprintf("No users found for ids: %s. %s", userID, otherUserID), http.StatusBadRequest)
	}

	// We are doing this because we allow a user to create a direct channel with themselves
	if userID == otherUserID {
		users = append(users, users[0])
	}

	// After we counted for direct channels with the same user, if we do not have two users then we failed to find one
	if len(users) != 2 {
		return nil, model.NewAppError("CreateDirectChannel", "api.channel.create_direct_channel.invalid_user.app_error", nil, fmt.Sprintf("No users found for ids: %s. %s", userID, otherUserID), http.StatusBadRequest)
	}

	// The potential swap dance below is necessary in order to guarantee determinism when creating a direct channel.
	// When we query the database for some given user ids, the database result is not deterministic, meaning we can get
	// the same results but in different order. In order to conform the contract of Channel.CreateDirectChannel method
	// below we need to identify which user is who.
	user := users[0]
	otherUser := users[1]
	if user.Id != userID {
		user = users[1]
		otherUser = users[0]
	}
	return a.createDirectChannelWithUser(c, user, otherUser, channelOptions...)
}

func (a *App) createDirectChannelWithUser(c request.CTX, user, otherUser *model.User, channelOptions ...model.ChannelOption) (*model.Channel, *model.AppError) {
	channel, nErr := a.Srv().Store().Channel().CreateDirectChannel(user, otherUser, channelOptions...)
	if nErr != nil {
		var invErr *store.ErrInvalidInput
		var cErr *store.ErrConflict
		var ltErr *store.ErrLimitExceeded
		var appErr *model.AppError
		switch {
		case errors.As(nErr, &invErr):
			switch {
			case invErr.Entity == "Channel" && invErr.Field == "DeleteAt":
				return nil, model.NewAppError("createDirectChannelWithUser", "store.sql_channel.save.archived_channel.app_error", nil, "", http.StatusBadRequest).Wrap(nErr)
			case invErr.Entity == "Channel" && invErr.Field == "Type":
				return nil, model.NewAppError("createDirectChannelWithUser", "store.sql_channel.save_direct_channel.not_direct.app_error", nil, "", http.StatusBadRequest).Wrap(nErr)
			case invErr.Entity == "Channel" && invErr.Field == "Id":
				return nil, model.NewAppError("SqlChannelStore.Save", "store.sql_channel.save_channel.existing.app_error", nil, "id="+invErr.Value.(string), http.StatusBadRequest).Wrap(nErr)
			}
		case errors.As(nErr, &cErr):
			switch cErr.Resource {
			case "Channel":
				return channel, model.NewAppError("createDirectChannelWithUser", store.ChannelExistsError, nil, "", http.StatusBadRequest).Wrap(nErr)
			case "ChannelMembers":
				return nil, model.NewAppError("createDirectChannelWithUser", "app.channel.save_member.exists.app_error", nil, "", http.StatusBadRequest).Wrap(nErr)
			}
		case errors.As(nErr, &ltErr):
			return nil, model.NewAppError("createDirectChannelWithUser", "store.sql_channel.save_channel.limit.app_error", nil, "", http.StatusBadRequest).Wrap(nErr)
		case errors.As(nErr, &appErr): // in case we haven't converted to plain error.
			return nil, appErr
		default: // last fallback in case it doesn't map to an existing app error.
			return nil, model.NewAppError("createDirectChannelWithUser", "app.channel.create_direct_channel.internal_error", nil, "", http.StatusInternalServerError).Wrap(nErr)
		}
	}

	if err := a.Srv().Store().ChannelMemberHistory().LogJoinEvent(user.Id, channel.Id, model.GetMillis()); err != nil {
		return nil, model.NewAppError("createDirectChannelWithUser", "app.channel_member_history.log_join_event.internal_error", nil, "", http.StatusInternalServerError).Wrap(err)
	}
	if user.Id != otherUser.Id {
		if err := a.Srv().Store().ChannelMemberHistory().LogJoinEvent(otherUser.Id, channel.Id, model.GetMillis()); err != nil {
			return nil, model.NewAppError("createDirectChannelWithUser", "app.channel_member_history.log_join_event.internal_error", nil, "", http.StatusInternalServerError).Wrap(err)
		}
	}

	// When the newly created channel is shared and the creator is local
	// create a local shared channel record
	if channel.IsShared() && !user.IsRemote() {
		sc := &model.SharedChannel{
			ChannelId:        channel.Id,
			TeamId:           channel.TeamId,
			Home:             true,
			ReadOnly:         false,
			ShareName:        channel.Name,
			ShareDisplayName: channel.DisplayName,
			SharePurpose:     channel.Purpose,
			ShareHeader:      channel.Header,
			CreatorId:        user.Id,
			Type:             channel.Type,
		}

		if _, err := a.SaveSharedChannel(c, sc); err != nil {
			return nil, model.NewAppError("CreateDirectChannel", "app.sharedchannel.dm_channel_creation.internal_error", nil, "", http.StatusInternalServerError).Wrap(err)
		}
	}

	return channel, nil
}

func (a *App) CreateGroupChannel(c request.CTX, userIDs []string, creatorId string) (*model.Channel, *model.AppError) {
	channel, err := a.createGroupChannel(c, userIDs)
	if err != nil {
		if err.Id == store.ChannelExistsError {
			return channel, nil
		}
		return nil, err
	}

	for _, userID := range userIDs {
		a.InvalidateCacheForUser(userID)
	}

	message := model.NewWebSocketEvent(model.WebsocketEventGroupAdded, "", channel.Id, "", nil, "")
	message.Add("teammate_ids", model.ArrayToJSON(userIDs))
	a.Publish(message)

	return channel, nil
}

func (a *App) createGroupChannel(c request.CTX, userIDs []string) (*model.Channel, *model.AppError) {
	if len(userIDs) > model.ChannelGroupMaxUsers || len(userIDs) < model.ChannelGroupMinUsers {
		return nil, model.NewAppError("CreateGroupChannel", "api.channel.create_group.bad_size.app_error", nil, "", http.StatusBadRequest)
	}

	users, err := a.Srv().Store().User().GetProfileByIds(context.Background(), userIDs, nil, true)
	if err != nil {
		return nil, model.NewAppError("createGroupChannel", "app.user.get_profiles.app_error", nil, "", http.StatusInternalServerError).Wrap(err)
	}

	if len(users) != len(userIDs) {
		return nil, model.NewAppError("CreateGroupChannel", "api.channel.create_group.bad_user.app_error", nil, "user_ids="+model.ArrayToJSON(userIDs), http.StatusBadRequest)
	}

	group := &model.Channel{
		Name:        model.GetGroupNameFromUserIds(userIDs),
		DisplayName: model.GetGroupDisplayNameFromUsers(users, true),
		Type:        model.ChannelTypeGroup,
	}

	channel, nErr := a.Srv().Store().Channel().Save(group, *a.Config().TeamSettings.MaxChannelsPerTeam)
	if nErr != nil {
		var invErr *store.ErrInvalidInput
		var cErr *store.ErrConflict
		var ltErr *store.ErrLimitExceeded
		var appErr *model.AppError
		switch {
		case errors.As(nErr, &invErr):
			switch {
			case invErr.Entity == "Channel" && invErr.Field == "DeleteAt":
				return nil, model.NewAppError("CreateChannel", "store.sql_channel.save.archived_channel.app_error", nil, "", http.StatusBadRequest).Wrap(nErr)
			case invErr.Entity == "Channel" && invErr.Field == "Type":
				return nil, model.NewAppError("CreateChannel", "store.sql_channel.save.direct_channel.app_error", nil, "", http.StatusBadRequest).Wrap(nErr)
			case invErr.Entity == "Channel" && invErr.Field == "Id":
				return nil, model.NewAppError("CreateChannel", "store.sql_channel.save_channel.existing.app_error", nil, "id="+invErr.Value.(string), http.StatusBadRequest).Wrap(nErr)
			}
		case errors.As(nErr, &cErr):
			return channel, model.NewAppError("CreateChannel", store.ChannelExistsError, nil, "", http.StatusBadRequest).Wrap(nErr)
		case errors.As(nErr, &ltErr):
			return nil, model.NewAppError("CreateChannel", "store.sql_channel.save_channel.limit.app_error", nil, "", http.StatusBadRequest).Wrap(nErr)
		case errors.As(nErr, &appErr): // in case we haven't converted to plain error.
			return nil, appErr
		default: // last fallback in case it doesn't map to an existing app error.
			return nil, model.NewAppError("CreateChannel", "app.channel.create_channel.internal_error", nil, "", http.StatusInternalServerError).Wrap(nErr)
		}
	}

	for _, user := range users {
		cm := &model.ChannelMember{
			UserId:      user.Id,
			ChannelId:   channel.Id,
			NotifyProps: model.GetDefaultChannelNotifyProps(),
			SchemeGuest: user.IsGuest(),
			SchemeUser:  !user.IsGuest(),
		}

		if _, nErr = a.Srv().Store().Channel().SaveMember(cm); nErr != nil {
			var appErr *model.AppError
			var cErr *store.ErrConflict
			switch {
			case errors.As(nErr, &cErr):
				switch cErr.Resource {
				case "ChannelMembers":
					return nil, model.NewAppError("createGroupChannel", "app.channel.save_member.exists.app_error", nil, "", http.StatusBadRequest).Wrap(nErr)
				}
			case errors.As(nErr, &appErr):
				return nil, appErr
			default:
				return nil, model.NewAppError("createGroupChannel", "app.channel.create_direct_channel.internal_error", nil, "", http.StatusInternalServerError).Wrap(nErr)
			}
		}
		if err := a.Srv().Store().ChannelMemberHistory().LogJoinEvent(user.Id, channel.Id, model.GetMillis()); err != nil {
			return nil, model.NewAppError("createGroupChannel", "app.channel_member_history.log_join_event.internal_error", nil, "", http.StatusInternalServerError).Wrap(err)
		}
	}

	return channel, nil
}

func (a *App) GetGroupChannel(c request.CTX, userIDs []string) (*model.Channel, *model.AppError) {
	if len(userIDs) > model.ChannelGroupMaxUsers || len(userIDs) < model.ChannelGroupMinUsers {
		return nil, model.NewAppError("GetGroupChannel", "api.channel.create_group.bad_size.app_error", nil, "", http.StatusBadRequest)
	}

	users, err := a.Srv().Store().User().GetProfileByIds(context.Background(), userIDs, nil, true)
	if err != nil {
		return nil, model.NewAppError("GetGroupChannel", "app.user.get_profiles.app_error", nil, "", http.StatusInternalServerError).Wrap(err)
	}

	if len(users) != len(userIDs) {
		return nil, model.NewAppError("GetGroupChannel", "api.channel.create_group.bad_user.app_error", nil, "user_ids="+model.ArrayToJSON(userIDs), http.StatusBadRequest)
	}

	channel, appErr := a.GetChannelByName(c, model.GetGroupNameFromUserIds(userIDs), "", true)
	if appErr != nil {
		return nil, appErr
	}

	return channel, nil
}

// UpdateChannel updates a given channel by its Id. It also publishes the CHANNEL_UPDATED event.
func (a *App) UpdateChannel(c request.CTX, channel *model.Channel) (*model.Channel, *model.AppError) {
	_, err := a.Srv().Store().Channel().Update(channel)
	if err != nil {
		var appErr *model.AppError
		var invErr *store.ErrInvalidInput
		switch {
		case errors.As(err, &invErr):
			return nil, model.NewAppError("UpdateChannel", "app.channel.update.bad_id", nil, "", http.StatusBadRequest).Wrap(err)
		case errors.As(err, &appErr):
			return nil, appErr
		default:
			return nil, model.NewAppError("UpdateChannel", "app.channel.update_channel.internal_error", nil, "", http.StatusInternalServerError).Wrap(err)
		}
	}

	a.Srv().Platform().InvalidateCacheForChannel(channel)

	messageWs := model.NewWebSocketEvent(model.WebsocketEventChannelUpdated, "", channel.Id, "", nil, "")
	channelJSON, jsonErr := json.Marshal(channel)
	if jsonErr != nil {
		return nil, model.NewAppError("UpdateChannel", "api.marshal_error", nil, "", http.StatusInternalServerError).Wrap(jsonErr)
	}
	messageWs.Add("channel", string(channelJSON))
	a.Publish(messageWs)

	return channel, nil
}

// CreateChannelScheme creates a new Scheme of scope channel and assigns it to the channel.
func (a *App) CreateChannelScheme(c request.CTX, channel *model.Channel) (*model.Scheme, *model.AppError) {
	scheme, err := a.CreateScheme(&model.Scheme{
		Name:        model.NewId(),
		DisplayName: model.NewId(),
		Scope:       model.SchemeScopeChannel,
	})
	if err != nil {
		return nil, err
	}

	channel.SchemeId = &scheme.Id
	if _, err := a.UpdateChannelScheme(c, channel); err != nil {
		return nil, err
	}
	return scheme, nil
}

// DeleteChannelScheme deletes a channels scheme and sets its SchemeId to nil.
func (a *App) DeleteChannelScheme(c request.CTX, channel *model.Channel) (*model.Channel, *model.AppError) {
	if channel.SchemeId != nil && *channel.SchemeId != "" {
		if _, err := a.DeleteScheme(*channel.SchemeId); err != nil {
			return nil, err
		}
	}
	channel.SchemeId = nil
	return a.UpdateChannelScheme(c, channel)
}

// UpdateChannelScheme saves the new SchemeId of the channel passed.
func (a *App) UpdateChannelScheme(c request.CTX, channel *model.Channel) (*model.Channel, *model.AppError) {
	var oldChannel *model.Channel
	var err *model.AppError
	if oldChannel, err = a.GetChannel(c, channel.Id); err != nil {
		return nil, err
	}

	oldChannel.SchemeId = channel.SchemeId
	return a.UpdateChannel(c, oldChannel)
}

func (a *App) UpdateChannelPrivacy(c request.CTX, oldChannel *model.Channel, user *model.User) (*model.Channel, *model.AppError) {
	channel, err := a.UpdateChannel(c, oldChannel)
	if err != nil {
		return channel, err
	}

	if err := a.postChannelPrivacyMessage(c, user, channel); err != nil {
		if channel.Type == model.ChannelTypeOpen {
			channel.Type = model.ChannelTypePrivate
		} else {
			channel.Type = model.ChannelTypeOpen
		}
		// revert to previous channel privacy
		a.UpdateChannel(c, channel)
		return channel, err
	}

	a.Srv().Platform().InvalidateCacheForChannel(channel)

	messageWs := model.NewWebSocketEvent(model.WebsocketEventChannelConverted, channel.TeamId, "", "", nil, "")
	messageWs.Add("channel_id", channel.Id)
	a.Publish(messageWs)

	return channel, nil
}

func (a *App) postChannelPrivacyMessage(c request.CTX, user *model.User, channel *model.Channel) *model.AppError {
	var authorId string
	var authorUsername string
	if user != nil {
		authorId = user.Id
		authorUsername = user.Username
	} else {
		systemBot, err := a.GetSystemBot()
		if err != nil {
			return model.NewAppError("postChannelPrivacyMessage", "api.channel.post_channel_privacy_message.error", nil, "", http.StatusInternalServerError).Wrap(err)
		}

		authorId = systemBot.UserId
		authorUsername = systemBot.Username
	}

	message := (map[model.ChannelType]string{
		model.ChannelTypeOpen:    i18n.T("api.channel.change_channel_privacy.private_to_public"),
		model.ChannelTypePrivate: i18n.T("api.channel.change_channel_privacy.public_to_private"),
	})[channel.Type]
	post := &model.Post{
		ChannelId: channel.Id,
		Message:   message,
		Type:      model.PostTypeChangeChannelPrivacy,
		UserId:    authorId,
		Props: model.StringInterface{
			"username": authorUsername,
		},
	}

	if _, err := a.CreatePost(c, post, channel, false, true); err != nil {
		return model.NewAppError("postChannelPrivacyMessage", "api.channel.post_channel_privacy_message.error", nil, "", http.StatusInternalServerError).Wrap(err)
	}

	return nil
}

func (a *App) RestoreChannel(c request.CTX, channel *model.Channel, userID string) (*model.Channel, *model.AppError) {
	if channel.DeleteAt == 0 {
		return nil, model.NewAppError("restoreChannel", "api.channel.restore_channel.restored.app_error", nil, "", http.StatusBadRequest)
	}

	if err := a.Srv().Store().Channel().Restore(channel.Id, model.GetMillis()); err != nil {
		return nil, model.NewAppError("RestoreChannel", "app.channel.restore.app_error", nil, "", http.StatusInternalServerError).Wrap(err)
	}
	channel.DeleteAt = 0
	a.Srv().Platform().InvalidateCacheForChannel(channel)

	message := model.NewWebSocketEvent(model.WebsocketEventChannelRestored, channel.TeamId, "", "", nil, "")
	message.Add("channel_id", channel.Id)
	a.Publish(message)

	var user *model.User
	if userID != "" {
		var nErr error
		user, nErr = a.Srv().Store().User().Get(context.Background(), userID)
		if nErr != nil {
			var nfErr *store.ErrNotFound
			switch {
			case errors.As(nErr, &nfErr):
				return nil, model.NewAppError("RestoreChannel", MissingAccountError, nil, "", http.StatusNotFound).Wrap(nErr)
			default:
				return nil, model.NewAppError("RestoreChannel", "app.user.get.app_error", nil, "", http.StatusInternalServerError).Wrap(nErr)
			}
		}
	}

	if user != nil {
		T := i18n.GetUserTranslations(user.Locale)

		post := &model.Post{
			ChannelId: channel.Id,
			Message:   T("api.channel.restore_channel.unarchived", map[string]any{"Username": user.Username}),
			Type:      model.PostTypeChannelRestored,
			UserId:    userID,
			Props: model.StringInterface{
				"username": user.Username,
			},
		}

		if _, err := a.CreatePost(c, post, channel, false, true); err != nil {
			c.Logger().Warn("Failed to post unarchive message", mlog.Err(err))
		}
	} else {
		a.Srv().Go(func() {
			systemBot, err := a.GetSystemBot()
			if err != nil {
				c.Logger().Error("Failed to post unarchive message", mlog.Err(err))
				return
			}

			post := &model.Post{
				ChannelId: channel.Id,
				Message:   i18n.T("api.channel.restore_channel.unarchived", map[string]any{"Username": systemBot.Username}),
				Type:      model.PostTypeChannelRestored,
				UserId:    systemBot.UserId,
				Props: model.StringInterface{
					"username": systemBot.Username,
				},
			}

			if _, err := a.CreatePost(c, post, channel, false, true); err != nil {
				c.Logger().Error("Failed to post unarchive message", mlog.Err(err))
			}
		})
	}

	return channel, nil
}

func (a *App) PatchChannel(c request.CTX, channel *model.Channel, patch *model.ChannelPatch, userID string) (*model.Channel, *model.AppError) {
	oldChannelDisplayName := channel.DisplayName
	oldChannelHeader := channel.Header
	oldChannelPurpose := channel.Purpose

	channel.Patch(patch)
	channel, err := a.UpdateChannel(c, channel)
	if err != nil {
		return nil, err
	}

	if oldChannelDisplayName != channel.DisplayName {
		if err = a.PostUpdateChannelDisplayNameMessage(c, userID, channel, oldChannelDisplayName, channel.DisplayName); err != nil {
			c.Logger().Warn(err.Error())
		}
	}

	if channel.Header != oldChannelHeader {
		if err = a.PostUpdateChannelHeaderMessage(c, userID, channel, oldChannelHeader, channel.Header); err != nil {
			c.Logger().Warn(err.Error())
		}
	}

	if channel.Purpose != oldChannelPurpose {
		if err = a.PostUpdateChannelPurposeMessage(c, userID, channel, oldChannelPurpose, channel.Purpose); err != nil {
			c.Logger().Warn(err.Error())
		}
	}

	return channel, nil
}

// GetSchemeRolesForChannel Checks if a channel or its team has an override scheme for channel roles and returns the scheme roles or default channel roles.
func (a *App) GetSchemeRolesForChannel(c request.CTX, channelID string) (guestRoleName, userRoleName, adminRoleName string, err *model.AppError) {
	channel, err := a.GetChannel(c, channelID)
	if err != nil {
		return
	}

	if channel.SchemeId != nil && *channel.SchemeId != "" {
		var scheme *model.Scheme
		scheme, err = a.GetScheme(*channel.SchemeId)
		if err != nil {
			return
		}

		guestRoleName = scheme.DefaultChannelGuestRole
		userRoleName = scheme.DefaultChannelUserRole
		adminRoleName = scheme.DefaultChannelAdminRole

		return
	}

	return a.GetTeamSchemeChannelRoles(c, channel.TeamId)
}

// GetTeamSchemeChannelRoles Checks if a team has an override scheme and returns the scheme channel role names or default channel role names.
func (a *App) GetTeamSchemeChannelRoles(c request.CTX, teamID string) (guestRoleName, userRoleName, adminRoleName string, err *model.AppError) {
	team, err := a.GetTeam(teamID)
	if err != nil {
		return
	}

	if team.SchemeId != nil && *team.SchemeId != "" {
		var scheme *model.Scheme
		scheme, err = a.GetScheme(*team.SchemeId)
		if err != nil {
			return
		}

		guestRoleName = scheme.DefaultChannelGuestRole
		userRoleName = scheme.DefaultChannelUserRole
		adminRoleName = scheme.DefaultChannelAdminRole
	} else {
		guestRoleName = model.ChannelGuestRoleId
		userRoleName = model.ChannelUserRoleId
		adminRoleName = model.ChannelAdminRoleId
	}

	return
}

// GetChannelModerationsForChannel Gets a channels ChannelModerations from either the higherScoped roles or from the channel scheme roles.
func (a *App) GetChannelModerationsForChannel(c request.CTX, channel *model.Channel) ([]*model.ChannelModeration, *model.AppError) {
	guestRoleName, memberRoleName, _, err := a.GetSchemeRolesForChannel(c, channel.Id)
	if err != nil {
		return nil, err
	}

	memberRole, err := a.GetRoleByName(context.Background(), memberRoleName)
	if err != nil {
		return nil, err
	}

	var guestRole *model.Role
	if guestRoleName != "" {
		guestRole, err = a.GetRoleByName(context.Background(), guestRoleName)
		if err != nil {
			return nil, err
		}
	}

	higherScopedGuestRoleName, higherScopedMemberRoleName, _, err := a.GetTeamSchemeChannelRoles(c, channel.TeamId)
	if err != nil {
		return nil, err
	}
	higherScopedMemberRole, err := a.GetRoleByName(context.Background(), higherScopedMemberRoleName)
	if err != nil {
		return nil, err
	}

	var higherScopedGuestRole *model.Role
	if higherScopedGuestRoleName != "" {
		higherScopedGuestRole, err = a.GetRoleByName(context.Background(), higherScopedGuestRoleName)
		if err != nil {
			return nil, err
		}
	}

	return buildChannelModerations(c, channel.Type, memberRole, guestRole, higherScopedMemberRole, higherScopedGuestRole), nil
}

// PatchChannelModerationsForChannel Updates a channels scheme roles based on a given ChannelModerationPatch, if the permissions match the higher scoped role the scheme is deleted.
func (a *App) PatchChannelModerationsForChannel(c request.CTX, channel *model.Channel, channelModerationsPatch []*model.ChannelModerationPatch) ([]*model.ChannelModeration, *model.AppError) {
	higherScopedGuestRoleName, higherScopedMemberRoleName, _, err := a.GetTeamSchemeChannelRoles(c, channel.TeamId)
	if err != nil {
		return nil, err
	}

	ctx := sqlstore.WithMaster(context.Background())
	higherScopedMemberRole, err := a.GetRoleByName(ctx, higherScopedMemberRoleName)
	if err != nil {
		return nil, err
	}

	var higherScopedGuestRole *model.Role
	if higherScopedGuestRoleName != "" {
		higherScopedGuestRole, err = a.GetRoleByName(ctx, higherScopedGuestRoleName)
		if err != nil {
			return nil, err
		}
	}

	higherScopedMemberPermissions := higherScopedMemberRole.GetChannelModeratedPermissions(channel.Type)

	var higherScopedGuestPermissions map[string]bool
	if higherScopedGuestRole != nil {
		higherScopedGuestPermissions = higherScopedGuestRole.GetChannelModeratedPermissions(channel.Type)
	}

	for _, moderationPatch := range channelModerationsPatch {
		if moderationPatch.Roles.Members != nil && *moderationPatch.Roles.Members && !higherScopedMemberPermissions[*moderationPatch.Name] {
			return nil, &model.AppError{Message: "Cannot add a permission that is restricted by the team or system permission scheme"}
		}
		if moderationPatch.Roles.Guests != nil && *moderationPatch.Roles.Guests && !higherScopedGuestPermissions[*moderationPatch.Name] {
			return nil, &model.AppError{Message: "Cannot add a permission that is restricted by the team or system permission scheme"}
		}
	}

	var scheme *model.Scheme
	// Channel has no scheme so create one
	if channel.SchemeId == nil || *channel.SchemeId == "" {
		scheme, err = a.CreateChannelScheme(c, channel)
		if err != nil {
			return nil, err
		}

		// Send a websocket event about this new role. The other new roles—member and guest—get emitted when they're updated.
		var adminRole *model.Role
		adminRole, err = a.GetRoleByName(ctx, scheme.DefaultChannelAdminRole)
		if err != nil {
			return nil, err
		}
		if appErr := a.sendUpdatedRoleEvent(adminRole); appErr != nil {
			return nil, appErr
		}

		message := model.NewWebSocketEvent(model.WebsocketEventChannelSchemeUpdated, "", channel.Id, "", nil, "")
		a.Publish(message)
		c.Logger().Info("Permission scheme created.", mlog.String("channel_id", channel.Id), mlog.String("channel_name", channel.Name))
	} else {
		scheme, err = a.GetScheme(*channel.SchemeId)
		if err != nil {
			return nil, err
		}
	}

	guestRoleName := scheme.DefaultChannelGuestRole
	memberRoleName := scheme.DefaultChannelUserRole
	memberRole, err := a.GetRoleByName(ctx, memberRoleName)
	if err != nil {
		return nil, err
	}

	var guestRole *model.Role
	if guestRoleName != "" {
		guestRole, err = a.GetRoleByName(ctx, guestRoleName)
		if err != nil {
			return nil, err
		}
	}

	memberRolePatch := memberRole.RolePatchFromChannelModerationsPatch(channelModerationsPatch, "members")
	var guestRolePatch *model.RolePatch
	if guestRole != nil {
		guestRolePatch = guestRole.RolePatchFromChannelModerationsPatch(channelModerationsPatch, "guests")
	}

	for _, channelModerationPatch := range channelModerationsPatch {
		permissionModified := *channelModerationPatch.Name
		if channelModerationPatch.Roles.Guests != nil && utils.StringInSlice(permissionModified, model.ChannelModeratedPermissionsChangedByPatch(guestRole, guestRolePatch)) {
			if *channelModerationPatch.Roles.Guests {
				c.Logger().Info("Permission enabled for guests.", mlog.String("permission", permissionModified), mlog.String("channel_id", channel.Id), mlog.String("channel_name", channel.Name))
			} else {
				c.Logger().Info("Permission disabled for guests.", mlog.String("permission", permissionModified), mlog.String("channel_id", channel.Id), mlog.String("channel_name", channel.Name))
			}
		}

		if channelModerationPatch.Roles.Members != nil && utils.StringInSlice(permissionModified, model.ChannelModeratedPermissionsChangedByPatch(memberRole, memberRolePatch)) {
			if *channelModerationPatch.Roles.Members {
				c.Logger().Info("Permission enabled for members.", mlog.String("permission", permissionModified), mlog.String("channel_id", channel.Id), mlog.String("channel_name", channel.Name))
			} else {
				c.Logger().Info("Permission disabled for members.", mlog.String("permission", permissionModified), mlog.String("channel_id", channel.Id), mlog.String("channel_name", channel.Name))
			}
		}
	}

	memberRolePermissionsUnmodified := len(model.ChannelModeratedPermissionsChangedByPatch(higherScopedMemberRole, memberRolePatch)) == 0
	guestRolePermissionsUnmodified := len(model.ChannelModeratedPermissionsChangedByPatch(higherScopedGuestRole, guestRolePatch)) == 0
	if memberRolePermissionsUnmodified && guestRolePermissionsUnmodified {
		// The channel scheme matches the permissions of its higherScoped scheme so delete the scheme
		if _, err = a.DeleteChannelScheme(c, channel); err != nil {
			return nil, err
		}

		message := model.NewWebSocketEvent(model.WebsocketEventChannelSchemeUpdated, "", channel.Id, "", nil, "")
		a.Publish(message)

		memberRole = higherScopedMemberRole
		guestRole = higherScopedGuestRole
		c.Logger().Info("Permission scheme deleted.", mlog.String("channel_id", channel.Id), mlog.String("channel_name", channel.Name))
	} else {
		memberRole, err = a.PatchRole(memberRole, memberRolePatch)
		if err != nil {
			return nil, err
		}
		guestRole, err = a.PatchRole(guestRole, guestRolePatch)
		if err != nil {
			return nil, err
		}
	}

	cErr := a.forEachChannelMember(c, channel.Id, func(channelMember model.ChannelMember) error {
		a.Srv().Store().Channel().InvalidateAllChannelMembersForUser(channelMember.UserId)

		evt := model.NewWebSocketEvent(model.WebsocketEventChannelMemberUpdated, "", "", channelMember.UserId, nil, "")
		memberJSON, jsonErr := json.Marshal(channelMember)
		if jsonErr != nil {
			return jsonErr
		}
		evt.Add("channelMember", string(memberJSON))
		a.Publish(evt)

		return nil
	})
	if cErr != nil {
		return nil, model.NewAppError("PatchChannelModerationsForChannel", "api.channel.patch_channel_moderations.cache_invalidation.error", nil, "", http.StatusInternalServerError).Wrap(cErr)
	}

	return buildChannelModerations(c, channel.Type, memberRole, guestRole, higherScopedMemberRole, higherScopedGuestRole), nil
}

func buildChannelModerations(c request.CTX, channelType model.ChannelType, memberRole *model.Role, guestRole *model.Role, higherScopedMemberRole *model.Role, higherScopedGuestRole *model.Role) []*model.ChannelModeration {
	var memberPermissions, guestPermissions, higherScopedMemberPermissions, higherScopedGuestPermissions map[string]bool
	if memberRole != nil {
		memberPermissions = memberRole.GetChannelModeratedPermissions(channelType)
	}
	if guestRole != nil {
		guestPermissions = guestRole.GetChannelModeratedPermissions(channelType)
	}
	if higherScopedMemberRole != nil {
		higherScopedMemberPermissions = higherScopedMemberRole.GetChannelModeratedPermissions(channelType)
	}
	if higherScopedGuestRole != nil {
		higherScopedGuestPermissions = higherScopedGuestRole.GetChannelModeratedPermissions(channelType)
	}

	var channelModerations []*model.ChannelModeration
	for _, permissionKey := range model.ChannelModeratedPermissions {
		roles := &model.ChannelModeratedRoles{}

		roles.Members = &model.ChannelModeratedRole{
			Value:   memberPermissions[permissionKey],
			Enabled: higherScopedMemberPermissions[permissionKey],
		}

		if permissionKey == "manage_members" {
			roles.Guests = nil
		} else {
			roles.Guests = &model.ChannelModeratedRole{
				Value:   guestPermissions[permissionKey],
				Enabled: higherScopedGuestPermissions[permissionKey],
			}
		}

		moderation := &model.ChannelModeration{
			Name:  permissionKey,
			Roles: roles,
		}

		channelModerations = append(channelModerations, moderation)
	}

	return channelModerations
}

func (a *App) UpdateChannelMemberRoles(c request.CTX, channelID string, userID string, newRoles string) (*model.ChannelMember, *model.AppError) {
	var member *model.ChannelMember
	var err *model.AppError
	if member, err = a.GetChannelMember(c, channelID, userID); err != nil {
		return nil, err
	}

	schemeGuestRole, schemeUserRole, schemeAdminRole, err := a.GetSchemeRolesForChannel(c, channelID)
	if err != nil {
		return nil, err
	}

	prevSchemeGuestValue := member.SchemeGuest

	var newExplicitRoles []string
	member.SchemeGuest = false
	member.SchemeUser = false
	member.SchemeAdmin = false

	for _, roleName := range strings.Fields(newRoles) {
		var role *model.Role
		role, err = a.GetRoleByName(context.Background(), roleName)
		if err != nil {
			err.StatusCode = http.StatusBadRequest
			return nil, err
		}

		if !role.SchemeManaged {
			// The role is not scheme-managed, so it's OK to apply it to the explicit roles field.
			newExplicitRoles = append(newExplicitRoles, roleName)
		} else {
			// The role is scheme-managed, so need to check if it is part of the scheme for this channel or not.
			switch roleName {
			case schemeAdminRole:
				member.SchemeAdmin = true
			case schemeUserRole:
				member.SchemeUser = true
			case schemeGuestRole:
				member.SchemeGuest = true
			default:
				// If not part of the scheme for this channel, then it is not allowed to apply it as an explicit role.
				return nil, model.NewAppError("UpdateChannelMemberRoles", "api.channel.update_channel_member_roles.scheme_role.app_error", nil, "role_name="+roleName, http.StatusBadRequest)
			}
		}
	}

	if member.SchemeUser && member.SchemeGuest {
		return nil, model.NewAppError("UpdateChannelMemberRoles", "api.channel.update_channel_member_roles.guest_and_user.app_error", nil, "", http.StatusBadRequest)
	}

	if prevSchemeGuestValue != member.SchemeGuest {
		return nil, model.NewAppError("UpdateChannelMemberRoles", "api.channel.update_channel_member_roles.changing_guest_role.app_error", nil, "", http.StatusBadRequest)
	}

	member.ExplicitRoles = strings.Join(newExplicitRoles, " ")

	return a.updateChannelMember(c, member)
}

func (a *App) UpdateChannelMemberSchemeRoles(c request.CTX, channelID string, userID string, isSchemeGuest bool, isSchemeUser bool, isSchemeAdmin bool) (*model.ChannelMember, *model.AppError) {
	member, err := a.GetChannelMember(c, channelID, userID)
	if err != nil {
		return nil, err
	}

	member.SchemeAdmin = isSchemeAdmin
	member.SchemeUser = isSchemeUser
	member.SchemeGuest = isSchemeGuest

	if member.SchemeUser && member.SchemeGuest {
		return nil, model.NewAppError("UpdateChannelMemberSchemeRoles", "api.channel.update_channel_member_roles.guest_and_user.app_error", nil, "", http.StatusBadRequest)
	}

	// If the migration is not completed, we also need to check the default channel_admin/channel_user roles are not present in the roles field.
	if err = a.IsPhase2MigrationCompleted(); err != nil {
		member.ExplicitRoles = RemoveRoles([]string{model.ChannelGuestRoleId, model.ChannelUserRoleId, model.ChannelAdminRoleId}, member.ExplicitRoles)
	}

	return a.updateChannelMember(c, member)
}

func (a *App) UpdateChannelMemberNotifyProps(c request.CTX, data map[string]string, channelID string, userID string) (*model.ChannelMember, *model.AppError) {
	filteredProps := make(map[string]string)

	// update whichever notify properties have been provided, but don't change the others
	if markUnread, exists := data[model.MarkUnreadNotifyProp]; exists {
		filteredProps[model.MarkUnreadNotifyProp] = markUnread
	}

	if desktop, exists := data[model.DesktopNotifyProp]; exists {
		filteredProps[model.DesktopNotifyProp] = desktop
	}

	if desktop_threads, exists := data[model.DesktopThreadsNotifyProp]; exists {
		filteredProps[model.DesktopThreadsNotifyProp] = desktop_threads
	}

	if email, exists := data[model.EmailNotifyProp]; exists {
		filteredProps[model.EmailNotifyProp] = email
	}

	if push, exists := data[model.PushNotifyProp]; exists {
		filteredProps[model.PushNotifyProp] = push
	}

	if push_threads, exists := data[model.PushThreadsNotifyProp]; exists {
		filteredProps[model.PushThreadsNotifyProp] = push_threads
	}

	if ignoreChannelMentions, exists := data[model.IgnoreChannelMentionsNotifyProp]; exists {
		filteredProps[model.IgnoreChannelMentionsNotifyProp] = ignoreChannelMentions
	}

	member, err := a.Srv().Store().Channel().UpdateMemberNotifyProps(channelID, userID, filteredProps)
	if err != nil {
		var appErr *model.AppError
		var nfErr *store.ErrNotFound
		switch {
		case errors.As(err, &appErr):
			return nil, appErr
		case errors.As(err, &nfErr):
			return nil, model.NewAppError("updateMemberNotifyProps", MissingChannelMemberError, nil, "", http.StatusNotFound).Wrap(err)
		default:
			return nil, model.NewAppError("updateMemberNotifyProps", "app.channel.get_member.app_error", nil, "", http.StatusInternalServerError).Wrap(err)
		}
	}

	a.InvalidateCacheForUser(member.UserId)
	a.invalidateCacheForChannelMembersNotifyProps(member.ChannelId)

	// Notify the clients that the member notify props changed
	evt := model.NewWebSocketEvent(model.WebsocketEventChannelMemberUpdated, "", "", member.UserId, nil, "")
	memberJSON, jsonErr := json.Marshal(member)
	if jsonErr != nil {
		return nil, model.NewAppError("UpdateChannelMemberNotifyProps", "api.marshal_error", nil, "", http.StatusInternalServerError).Wrap(jsonErr)
	}
	evt.Add("channelMember", string(memberJSON))
	a.Publish(evt)

	return member, nil
}

func (a *App) updateChannelMember(c request.CTX, member *model.ChannelMember) (*model.ChannelMember, *model.AppError) {
	member, err := a.Srv().Store().Channel().UpdateMember(member)
	if err != nil {
		var appErr *model.AppError
		var nfErr *store.ErrNotFound
		switch {
		case errors.As(err, &appErr):
			return nil, appErr
		case errors.As(err, &nfErr):
			return nil, model.NewAppError("updateChannelMember", MissingChannelMemberError, nil, "", http.StatusNotFound).Wrap(err)
		default:
			return nil, model.NewAppError("updateChannelMember", "app.channel.get_member.app_error", nil, "", http.StatusInternalServerError).Wrap(err)
		}
	}

	a.InvalidateCacheForUser(member.UserId)

	// Notify the clients that the member notify props changed
	evt := model.NewWebSocketEvent(model.WebsocketEventChannelMemberUpdated, "", "", member.UserId, nil, "")
	memberJSON, jsonErr := json.Marshal(member)
	if jsonErr != nil {
		return nil, model.NewAppError("updateChannelMember", "api.marshal_error", nil, "", http.StatusInternalServerError).Wrap(jsonErr)
	}
	evt.Add("channelMember", string(memberJSON))
	a.Publish(evt)

	return member, nil
}

func (a *App) DeleteChannel(c request.CTX, channel *model.Channel, userID string) *model.AppError {
	ihc := make(chan store.StoreResult, 1)
	ohc := make(chan store.StoreResult, 1)

	go func() {
		webhooks, err := a.Srv().Store().Webhook().GetIncomingByChannel(channel.Id)
		ihc <- store.StoreResult{Data: webhooks, NErr: err}
		close(ihc)
	}()

	go func() {
		outgoingHooks, err := a.Srv().Store().Webhook().GetOutgoingByChannel(channel.Id, -1, -1)
		ohc <- store.StoreResult{Data: outgoingHooks, NErr: err}
		close(ohc)
	}()

	var user *model.User
	if userID != "" {
		var nErr error
		user, nErr = a.Srv().Store().User().Get(context.Background(), userID)
		if nErr != nil {
			var nfErr *store.ErrNotFound
			switch {
			case errors.As(nErr, &nfErr):
				return model.NewAppError("DeleteChannel", MissingAccountError, nil, "", http.StatusNotFound).Wrap(nErr)
			default:
				return model.NewAppError("DeleteChannel", "app.user.get.app_error", nil, "", http.StatusInternalServerError).Wrap(nErr)
			}
		}
	}

	ihcresult := <-ihc
	if ihcresult.NErr != nil {
		return model.NewAppError("DeleteChannel", "app.webhooks.get_incoming_by_channel.app_error", nil, "", http.StatusInternalServerError).Wrap(ihcresult.NErr)
	}

	ohcresult := <-ohc
	if ohcresult.NErr != nil {
		return model.NewAppError("DeleteChannel", "app.webhooks.get_outgoing_by_channel.app_error", nil, "", http.StatusInternalServerError).Wrap(ohcresult.NErr)
	}

	incomingHooks := ihcresult.Data.([]*model.IncomingWebhook)
	outgoingHooks := ohcresult.Data.([]*model.OutgoingWebhook)

	if channel.DeleteAt > 0 {
		err := model.NewAppError("deleteChannel", "api.channel.delete_channel.deleted.app_error", nil, "", http.StatusBadRequest)
		return err
	}

	if channel.Name == model.DefaultChannelName {
		err := model.NewAppError("deleteChannel", "api.channel.delete_channel.cannot.app_error", map[string]any{"Channel": model.DefaultChannelName}, "", http.StatusBadRequest)
		return err
	}

	if user != nil {
		T := i18n.GetUserTranslations(user.Locale)

		post := &model.Post{
			ChannelId: channel.Id,
			Message:   fmt.Sprintf(T("api.channel.delete_channel.archived"), user.Username),
			Type:      model.PostTypeChannelDeleted,
			UserId:    userID,
			Props: model.StringInterface{
				"username": user.Username,
			},
		}

		if _, err := a.CreatePost(c, post, channel, false, true); err != nil {
			c.Logger().Warn("Failed to post archive message", mlog.Err(err))
		}
	} else {
		systemBot, err := a.GetSystemBot()
		if err != nil {
			c.Logger().Warn("Failed to post archive message", mlog.Err(err))
		} else {
			post := &model.Post{
				ChannelId: channel.Id,
				Message:   fmt.Sprintf(i18n.T("api.channel.delete_channel.archived"), systemBot.Username),
				Type:      model.PostTypeChannelDeleted,
				UserId:    systemBot.UserId,
				Props: model.StringInterface{
					"username": systemBot.Username,
				},
			}

			if _, err := a.CreatePost(c, post, channel, false, true); err != nil {
				c.Logger().Warn("Failed to post archive message", mlog.Err(err))
			}
		}
	}

	now := model.GetMillis()
	for _, hook := range incomingHooks {
		if err := a.Srv().Store().Webhook().DeleteIncoming(hook.Id, now); err != nil {
			c.Logger().Warn("Encountered error deleting incoming webhook", mlog.String("hook_id", hook.Id), mlog.Err(err))
		}
		a.Srv().Platform().InvalidateCacheForWebhook(hook.Id)
	}

	for _, hook := range outgoingHooks {
		if err := a.Srv().Store().Webhook().DeleteOutgoing(hook.Id, now); err != nil {
			c.Logger().Warn("Encountered error deleting outgoing webhook", mlog.String("hook_id", hook.Id), mlog.Err(err))
		}
	}

	deleteAt := model.GetMillis()

	if err := a.Srv().Store().Channel().Delete(channel.Id, deleteAt); err != nil {
		return model.NewAppError("DeleteChannel", "app.channel.delete.app_error", nil, "", http.StatusInternalServerError).Wrap(err)
	}
	a.Srv().Platform().InvalidateCacheForChannel(channel)

	message := model.NewWebSocketEvent(model.WebsocketEventChannelDeleted, channel.TeamId, "", "", nil, "")
	message.Add("channel_id", channel.Id)
	message.Add("delete_at", deleteAt)
	a.Publish(message)

	return nil
}

func (a *App) addUserToChannel(c request.CTX, user *model.User, channel *model.Channel) (*model.ChannelMember, *model.AppError) {
	if channel.Type != model.ChannelTypeOpen && channel.Type != model.ChannelTypePrivate {
		return nil, model.NewAppError("AddUserToChannel", "api.channel.add_user_to_channel.type.app_error", nil, "", http.StatusBadRequest)
	}

	channelMember, nErr := a.Srv().Store().Channel().GetMember(context.Background(), channel.Id, user.Id)
	if nErr != nil {
		var nfErr *store.ErrNotFound
		if !errors.As(nErr, &nfErr) {
			return nil, model.NewAppError("AddUserToChannel", "app.channel.get_member.app_error", nil, "", http.StatusInternalServerError).Wrap(nErr)
		}
	} else {
		return channelMember, nil
	}

	if channel.IsGroupConstrained() {
		nonMembers, err := a.FilterNonGroupChannelMembers([]string{user.Id}, channel)
		if err != nil {
			return nil, model.NewAppError("addUserToChannel", "api.channel.add_user_to_channel.type.app_error", nil, "", http.StatusInternalServerError)
		}
		if len(nonMembers) > 0 {
			return nil, model.NewAppError("addUserToChannel", "api.channel.add_members.user_denied", map[string]any{"UserIDs": nonMembers}, "", http.StatusBadRequest)
		}
	}

	newMember := &model.ChannelMember{
		ChannelId:   channel.Id,
		UserId:      user.Id,
		NotifyProps: model.GetDefaultChannelNotifyProps(),
		SchemeGuest: user.IsGuest(),
		SchemeUser:  !user.IsGuest(),
	}

	if !user.IsGuest() {
		var userShouldBeAdmin bool
		userShouldBeAdmin, appErr := a.UserIsInAdminRoleGroup(user.Id, channel.Id, model.GroupSyncableTypeChannel)
		if appErr != nil {
			return nil, appErr
		}
		newMember.SchemeAdmin = userShouldBeAdmin
	}

	newMember, nErr = a.Srv().Store().Channel().SaveMember(newMember)
	if nErr != nil {
		return nil, model.NewAppError("AddUserToChannel", "api.channel.add_user.to.channel.failed.app_error", nil,
			fmt.Sprintf("failed to add member: %v, user_id: %s, channel_id: %s", nErr, user.Id, channel.Id), http.StatusInternalServerError)
	}

	if nErr := a.Srv().Store().ChannelMemberHistory().LogJoinEvent(user.Id, channel.Id, model.GetMillis()); nErr != nil {
		return nil, model.NewAppError("AddUserToChannel", "app.channel_member_history.log_join_event.internal_error", nil, "", http.StatusInternalServerError).Wrap(nErr)
	}

	a.InvalidateCacheForUser(user.Id)
	a.invalidateCacheForChannelMembers(channel.Id)

	return newMember, nil
}

// AddUserToChannel adds a user to a given channel.
func (a *App) AddUserToChannel(c request.CTX, user *model.User, channel *model.Channel, skipTeamMemberIntegrityCheck bool) (*model.ChannelMember, *model.AppError) {
	if !skipTeamMemberIntegrityCheck {
		teamMember, nErr := a.Srv().Store().Team().GetMember(context.Background(), channel.TeamId, user.Id)
		if nErr != nil {
			var nfErr *store.ErrNotFound
			switch {
			case errors.As(nErr, &nfErr):
				return nil, model.NewAppError("AddUserToChannel", "app.team.get_member.missing.app_error", nil, "", http.StatusNotFound).Wrap(nErr)
			default:
				return nil, model.NewAppError("AddUserToChannel", "app.team.get_member.app_error", nil, "", http.StatusInternalServerError).Wrap(nErr)
			}
		}

		if teamMember.DeleteAt > 0 {
			return nil, model.NewAppError("AddUserToChannel", "api.channel.add_user.to.channel.failed.deleted.app_error", nil, "", http.StatusBadRequest)
		}
	}

	newMember, err := a.addUserToChannel(c, user, channel)
	if err != nil {
		return nil, err
	}

	message := model.NewWebSocketEvent(model.WebsocketEventUserAdded, "", channel.Id, "", nil, "")
	message.Add("user_id", user.Id)
	message.Add("team_id", channel.TeamId)
	a.Publish(message)

	return newMember, nil
}

type ChannelMemberOpts struct {
	UserRequestorID string
	PostRootID      string
	// SkipTeamMemberIntegrityCheck is used to indicate whether it should be checked
	// that a user has already been removed from that team or not.
	// This is useful to avoid in scenarios when we just added the team member,
	// and thereby know that there is no need to check this.
	SkipTeamMemberIntegrityCheck bool
}

// AddChannelMember adds a user to a channel. It is a wrapper over AddUserToChannel.
func (a *App) AddChannelMember(c request.CTX, userID string, channel *model.Channel, opts ChannelMemberOpts) (*model.ChannelMember, *model.AppError) {
	if member, err := a.Srv().Store().Channel().GetMember(context.Background(), channel.Id, userID); err != nil {
		var nfErr *store.ErrNotFound
		if !errors.As(err, &nfErr) {
			return nil, model.NewAppError("AddChannelMember", "app.channel.get_member.app_error", nil, "", http.StatusInternalServerError).Wrap(err)
		}
	} else {
		return member, nil
	}

	var user *model.User
	var err *model.AppError

	if user, err = a.GetUser(userID); err != nil {
		return nil, err
	}

	var userRequestor *model.User
	if opts.UserRequestorID != "" {
		if userRequestor, err = a.GetUser(opts.UserRequestorID); err != nil {
			return nil, err
		}
	}

	cm, err := a.AddUserToChannel(c, user, channel, opts.SkipTeamMemberIntegrityCheck)
	if err != nil {
		return nil, err
	}

	a.Srv().Go(func() {
		pluginContext := pluginContext(c)
		a.ch.RunMultiHook(func(hooks plugin.Hooks) bool {
			hooks.UserHasJoinedChannel(pluginContext, cm, userRequestor)
			return true
		}, plugin.UserHasJoinedChannelID)
	})

	if opts.UserRequestorID == "" || userID == opts.UserRequestorID {
		if err := a.postJoinChannelMessage(c, user, channel); err != nil {
			return nil, err
		}
	} else {
		a.Srv().Go(func() {
			a.PostAddToChannelMessage(c, userRequestor, user, channel, opts.PostRootID)
		})
	}

	return cm, nil
}

func (a *App) AddDirectChannels(c request.CTX, teamID string, user *model.User) *model.AppError {
	var profiles []*model.User
	options := &model.UserGetOptions{InTeamId: teamID, Page: 0, PerPage: 100}
	profiles, err := a.Srv().Store().User().GetProfiles(options)
	if err != nil {
		return model.NewAppError("AddDirectChannels", "api.user.add_direct_channels_and_forget.failed.error", map[string]any{"UserId": user.Id, "TeamId": teamID, "Error": err.Error()}, "", http.StatusInternalServerError)
	}

	var preferences model.Preferences

	for _, profile := range profiles {
		if profile.Id == user.Id {
			continue
		}

		preference := model.Preference{
			UserId:   user.Id,
			Category: model.PreferenceCategoryDirectChannelShow,
			Name:     profile.Id,
			Value:    "true",
		}

		preferences = append(preferences, preference)

		if len(preferences) >= 10 {
			break
		}
	}

	if err := a.Srv().Store().Preference().Save(preferences); err != nil {
		return model.NewAppError("AddDirectChannels", "api.user.add_direct_channels_and_forget.failed.error", map[string]any{"UserId": user.Id, "TeamId": teamID, "Error": err.Error()}, "", http.StatusInternalServerError)
	}

	return nil
}

func (a *App) PostUpdateChannelHeaderMessage(c request.CTX, userID string, channel *model.Channel, oldChannelHeader, newChannelHeader string) *model.AppError {
	user, err := a.Srv().Store().User().Get(context.Background(), userID)
	if err != nil {
		return model.NewAppError("PostUpdateChannelHeaderMessage", "api.channel.post_update_channel_header_message_and_forget.retrieve_user.error", nil, "", http.StatusBadRequest).Wrap(err)
	}

	var message string
	if oldChannelHeader == "" {
		message = fmt.Sprintf(i18n.T("api.channel.post_update_channel_header_message_and_forget.updated_to"), user.Username, newChannelHeader)
	} else if newChannelHeader == "" {
		message = fmt.Sprintf(i18n.T("api.channel.post_update_channel_header_message_and_forget.removed"), user.Username, oldChannelHeader)
	} else {
		message = fmt.Sprintf(i18n.T("api.channel.post_update_channel_header_message_and_forget.updated_from"), user.Username, oldChannelHeader, newChannelHeader)
	}

	post := &model.Post{
		ChannelId: channel.Id,
		Message:   message,
		Type:      model.PostTypeHeaderChange,
		UserId:    userID,
		Props: model.StringInterface{
			"username":   user.Username,
			"old_header": oldChannelHeader,
			"new_header": newChannelHeader,
		},
	}

	if _, err := a.CreatePost(c, post, channel, false, true); err != nil {
		return model.NewAppError("", "api.channel.post_update_channel_header_message_and_forget.post.error", nil, "", http.StatusInternalServerError).Wrap(err)
	}

	return nil
}

func (a *App) PostUpdateChannelPurposeMessage(c request.CTX, userID string, channel *model.Channel, oldChannelPurpose string, newChannelPurpose string) *model.AppError {
	user, err := a.Srv().Store().User().Get(context.Background(), userID)
	if err != nil {
		return model.NewAppError("PostUpdateChannelPurposeMessage", "app.channel.post_update_channel_purpose_message.retrieve_user.error", nil, "", http.StatusBadRequest).Wrap(err)
	}

	var message string
	if oldChannelPurpose == "" {
		message = fmt.Sprintf(i18n.T("app.channel.post_update_channel_purpose_message.updated_to"), user.Username, newChannelPurpose)
	} else if newChannelPurpose == "" {
		message = fmt.Sprintf(i18n.T("app.channel.post_update_channel_purpose_message.removed"), user.Username, oldChannelPurpose)
	} else {
		message = fmt.Sprintf(i18n.T("app.channel.post_update_channel_purpose_message.updated_from"), user.Username, oldChannelPurpose, newChannelPurpose)
	}

	post := &model.Post{
		ChannelId: channel.Id,
		Message:   message,
		Type:      model.PostTypePurposeChange,
		UserId:    userID,
		Props: model.StringInterface{
			"username":    user.Username,
			"old_purpose": oldChannelPurpose,
			"new_purpose": newChannelPurpose,
		},
	}
	if _, err := a.CreatePost(c, post, channel, false, true); err != nil {
		return model.NewAppError("", "app.channel.post_update_channel_purpose_message.post.error", nil, "", http.StatusInternalServerError).Wrap(err)
	}

	return nil
}

func (a *App) PostUpdateChannelDisplayNameMessage(c request.CTX, userID string, channel *model.Channel, oldChannelDisplayName, newChannelDisplayName string) *model.AppError {
	user, err := a.Srv().Store().User().Get(context.Background(), userID)
	if err != nil {
		return model.NewAppError("PostUpdateChannelDisplayNameMessage", "api.channel.post_update_channel_displayname_message_and_forget.retrieve_user.error", nil, "", http.StatusBadRequest).Wrap(err)
	}

	message := fmt.Sprintf(i18n.T("api.channel.post_update_channel_displayname_message_and_forget.updated_from"), user.Username, oldChannelDisplayName, newChannelDisplayName)

	post := &model.Post{
		ChannelId: channel.Id,
		Message:   message,
		Type:      model.PostTypeDisplaynameChange,
		UserId:    userID,
		Props: model.StringInterface{
			"username":        user.Username,
			"old_displayname": oldChannelDisplayName,
			"new_displayname": newChannelDisplayName,
		},
	}

	if _, err := a.CreatePost(c, post, channel, false, true); err != nil {
		return model.NewAppError("PostUpdateChannelDisplayNameMessage", "api.channel.post_update_channel_displayname_message_and_forget.create_post.error", nil, "", http.StatusInternalServerError).Wrap(err)
	}

	return nil
}

func (a *App) GetChannel(c request.CTX, channelID string) (*model.Channel, *model.AppError) {
	return a.Srv().getChannel(c, channelID)
}

func (s *Server) getChannel(c request.CTX, channelID string) (*model.Channel, *model.AppError) {
	channel, err := s.Store().Channel().Get(channelID, true)
	if err != nil {
		var nfErr *store.ErrNotFound
		switch {
		case errors.As(err, &nfErr):
			return nil, model.NewAppError("GetChannel", "app.channel.get.existing.app_error", nil, "", http.StatusNotFound).Wrap(err)
		default:
			return nil, model.NewAppError("GetChannel", "app.channel.get.find.app_error", nil, "", http.StatusInternalServerError).Wrap(err)
		}
	}
	return channel, nil
}

func (a *App) GetChannels(c request.CTX, channelIDs []string) ([]*model.Channel, *model.AppError) {
	channels, err := a.Srv().Store().Channel().GetMany(channelIDs, true)
	if err != nil {
		var nfErr *store.ErrNotFound
		switch {
		case errors.As(err, &nfErr):
			return nil, model.NewAppError("GetChannel", "app.channel.get.existing.app_error", nil, "", http.StatusNotFound).Wrap(err)
		default:
			return nil, model.NewAppError("GetChannel", "app.channel.get.find.app_error", nil, "", http.StatusInternalServerError).Wrap(err)
		}
	}
	return channels, nil
}

func (a *App) GetChannelByName(c request.CTX, channelName, teamID string, includeDeleted bool) (*model.Channel, *model.AppError) {
	var channel *model.Channel
	var err error

	if includeDeleted {
		channel, err = a.Srv().Store().Channel().GetByNameIncludeDeleted(teamID, channelName, false)
	} else {
		channel, err = a.Srv().Store().Channel().GetByName(teamID, channelName, false)
	}

	if err != nil {
		var nfErr *store.ErrNotFound
		switch {
		case errors.As(err, &nfErr):
			return nil, model.NewAppError("GetChannelByName", "app.channel.get_by_name.missing.app_error", nil, "", http.StatusNotFound).Wrap(err)
		default:
			return nil, model.NewAppError("GetChannelByName", "app.channel.get_by_name.existing.app_error", nil, "", http.StatusInternalServerError).Wrap(err)
		}
	}

	return channel, nil
}

func (a *App) GetChannelsByNames(c request.CTX, channelNames []string, teamID string) ([]*model.Channel, *model.AppError) {
	channels, err := a.Srv().Store().Channel().GetByNames(teamID, channelNames, true)
	if err != nil {
		return nil, model.NewAppError("GetChannelsByNames", "app.channel.get_by_name.existing.app_error", nil, "", http.StatusInternalServerError).Wrap(err)
	}
	return channels, nil
}

func (a *App) GetChannelByNameForTeamName(c request.CTX, channelName, teamName string, includeDeleted bool) (*model.Channel, *model.AppError) {
	var team *model.Team

	team, err := a.Srv().Store().Team().GetByName(teamName)
	if err != nil {
		var nfErr *store.ErrNotFound
		switch {
		case errors.As(err, &nfErr):
			return nil, model.NewAppError("GetChannelByNameForTeamName", "app.team.get_by_name.missing.app_error", nil, "", http.StatusNotFound).Wrap(err)
		default:
			return nil, model.NewAppError("GetChannelByNameForTeamName", "app.team.get_by_name.app_error", nil, "", http.StatusNotFound).Wrap(err)
		}
	}

	var result *model.Channel

	var nErr error
	if includeDeleted {
		result, nErr = a.Srv().Store().Channel().GetByNameIncludeDeleted(team.Id, channelName, false)
	} else {
		result, nErr = a.Srv().Store().Channel().GetByName(team.Id, channelName, false)
	}

	if nErr != nil {
		var nfErr *store.ErrNotFound
		switch {
		case errors.As(nErr, &nfErr):
			return nil, model.NewAppError("GetChannelByNameForTeamName", "app.channel.get_by_name.missing.app_error", nil, "", http.StatusNotFound).Wrap(nErr)
		default:
			return nil, model.NewAppError("GetChannelByNameForTeamName", "app.channel.get_by_name.existing.app_error", nil, "", http.StatusInternalServerError).Wrap(nErr)
		}
	}

	return result, nil
}

func (s *Server) getChannelsForTeamForUser(c request.CTX, teamID string, userID string, opts *model.ChannelSearchOpts) (model.ChannelList, *model.AppError) {
	list, err := s.Store().Channel().GetChannels(teamID, userID, opts)
	if err != nil {
		var nfErr *store.ErrNotFound
		switch {
		case errors.As(err, &nfErr):
			return nil, model.NewAppError("GetChannelsForUser", "app.channel.get_channels.not_found.app_error", nil, "", http.StatusNotFound).Wrap(err)
		default:
			return nil, model.NewAppError("GetChannelsForUser", "app.channel.get_channels.get.app_error", nil, "", http.StatusInternalServerError).Wrap(err)
		}
	}

	return list, nil
}

func (a *App) GetChannelsForTeamForUser(c request.CTX, teamID string, userID string, opts *model.ChannelSearchOpts) (model.ChannelList, *model.AppError) {
	return a.Srv().getChannelsForTeamForUser(c, teamID, userID, opts)
}

func (a *App) GetChannelsForTeamForUserWithCursor(c request.CTX, teamID string, userID string, opts *model.ChannelSearchOpts, afterChannelID string) (model.ChannelList, *model.AppError) {
	list, err := a.Srv().Store().Channel().GetChannelsWithCursor(teamID, userID, opts, afterChannelID)
	if err != nil {
		return nil, model.NewAppError("GetChannelsForUser", "app.channel.get_channels.get.app_error", nil, "", http.StatusInternalServerError).Wrap(err)
	}
	return list, nil
}

func (a *App) GetChannelsForUser(c request.CTX, userID string, includeDeleted bool, lastDeleteAt, pageSize int, fromChannelID string) (model.ChannelList, *model.AppError) {
	list, err := a.Srv().Store().Channel().GetChannelsByUser(userID, includeDeleted, lastDeleteAt, pageSize, fromChannelID)
	if err != nil {
		var nfErr *store.ErrNotFound
		switch {
		case errors.As(err, &nfErr):
			return nil, model.NewAppError("GetChannelsForUser", "app.channel.get_channels.not_found.app_error", nil, "", http.StatusNotFound).Wrap(err)
		default:
			return nil, model.NewAppError("GetChannelsForUser", "app.channel.get_channels.get.app_error", nil, "", http.StatusInternalServerError).Wrap(err)
		}
	}

	return list, nil
}

func (a *App) GetAllChannels(c request.CTX, page, perPage int, opts model.ChannelSearchOpts) (model.ChannelListWithTeamData, *model.AppError) {
	if opts.ExcludeDefaultChannels {
		opts.ExcludeChannelNames = a.DefaultChannelNames(c)
	}
	storeOpts := store.ChannelSearchOpts{
		ExcludeChannelNames:      opts.ExcludeChannelNames,
		NotAssociatedToGroup:     opts.NotAssociatedToGroup,
		IncludeDeleted:           opts.IncludeDeleted,
		ExcludePolicyConstrained: opts.ExcludePolicyConstrained,
		IncludePolicyID:          opts.IncludePolicyID,
	}
	channels, err := a.Srv().Store().Channel().GetAllChannels(page*perPage, perPage, storeOpts)
	if err != nil {
		return nil, model.NewAppError("GetAllChannels", "app.channel.get_all_channels.app_error", nil, "", http.StatusInternalServerError).Wrap(err)
	}

	return channels, nil
}

func (a *App) GetAllChannelsCount(c request.CTX, opts model.ChannelSearchOpts) (int64, *model.AppError) {
	if opts.ExcludeDefaultChannels {
		opts.ExcludeChannelNames = a.DefaultChannelNames(c)
	}
	storeOpts := store.ChannelSearchOpts{
		ExcludeChannelNames:  opts.ExcludeChannelNames,
		NotAssociatedToGroup: opts.NotAssociatedToGroup,
		IncludeDeleted:       opts.IncludeDeleted,
	}
	count, err := a.Srv().Store().Channel().GetAllChannelsCount(storeOpts)
	if err != nil {
		return 0, model.NewAppError("GetAllChannelsCount", "app.channel.get_all_channels_count.app_error", nil, "", http.StatusInternalServerError).Wrap(err)
	}

	return count, nil
}

func (a *App) GetDeletedChannels(c request.CTX, teamID string, offset int, limit int, userID string) (model.ChannelList, *model.AppError) {
	list, err := a.Srv().Store().Channel().GetDeleted(teamID, offset, limit, userID)
	if err != nil {
		var nfErr *store.ErrNotFound
		switch {
		case errors.As(err, &nfErr):
			return nil, model.NewAppError("GetDeletedChannels", "app.channel.get_deleted.missing.app_error", nil, "", http.StatusNotFound).Wrap(err)
		default:
			return nil, model.NewAppError("GetDeletedChannels", "app.channel.get_deleted.existing.app_error", nil, "", http.StatusInternalServerError).Wrap(err)
		}
	}

	return list, nil
}

func (a *App) GetChannelsUserNotIn(c request.CTX, teamID string, userID string, offset int, limit int) (model.ChannelList, *model.AppError) {
	channels, err := a.Srv().Store().Channel().GetMoreChannels(teamID, userID, offset, limit)
	if err != nil {
		return nil, model.NewAppError("GetChannelsUserNotIn", "app.channel.get_more_channels.get.app_error", nil, "", http.StatusInternalServerError).Wrap(err)
	}
	return channels, nil
}

func (a *App) GetPublicChannelsByIdsForTeam(c request.CTX, teamID string, channelIDs []string) (model.ChannelList, *model.AppError) {
	list, err := a.Srv().Store().Channel().GetPublicChannelsByIdsForTeam(teamID, channelIDs)
	if err != nil {
		var nfErr *store.ErrNotFound
		switch {
		case errors.As(err, &nfErr):
			return nil, model.NewAppError("GetPublicChannelsByIdsForTeam", "app.channel.get_channels_by_ids.not_found.app_error", nil, "", http.StatusNotFound).Wrap(err)
		default:
			return nil, model.NewAppError("GetPublicChannelsByIdsForTeam", "app.channel.get_channels_by_ids.get.app_error", nil, "", http.StatusInternalServerError).Wrap(err)
		}
	}

	return list, nil
}

func (a *App) GetPublicChannelsForTeam(c request.CTX, teamID string, offset int, limit int) (model.ChannelList, *model.AppError) {
	list, err := a.Srv().Store().Channel().GetPublicChannelsForTeam(teamID, offset, limit)
	if err != nil {
		return nil, model.NewAppError("GetPublicChannelsForTeam", "app.channel.get_public_channels.get.app_error", nil, "", http.StatusInternalServerError).Wrap(err)
	}

	return list, nil
}

func (a *App) GetPrivateChannelsForTeam(c request.CTX, teamID string, offset int, limit int) (model.ChannelList, *model.AppError) {
	list, err := a.Srv().Store().Channel().GetPrivateChannelsForTeam(teamID, offset, limit)
	if err != nil {
		return nil, model.NewAppError("GetPrivateChannelsForTeam", "app.channel.get_private_channels.get.app_error", nil, "", http.StatusInternalServerError).Wrap(err)
	}

	return list, nil
}

func (a *App) GetChannelMember(c request.CTX, channelID string, userID string) (*model.ChannelMember, *model.AppError) {
	return a.Srv().getChannelMember(c, channelID, userID)
}

func (s *Server) getChannelMember(c request.CTX, channelID string, userID string) (*model.ChannelMember, *model.AppError) {
	channelMember, err := s.Store().Channel().GetMember(c.Context(), channelID, userID)
	if err != nil {
		var nfErr *store.ErrNotFound
		switch {
		case errors.As(err, &nfErr):
			return nil, model.NewAppError("GetChannelMember", MissingChannelMemberError, nil, "", http.StatusNotFound).Wrap(err)
		default:
			return nil, model.NewAppError("GetChannelMember", "app.channel.get_member.app_error", nil, "", http.StatusInternalServerError).Wrap(err)
		}
	}

	return channelMember, nil
}

func (a *App) GetChannelMembersPage(c request.CTX, channelID string, page, perPage int) (model.ChannelMembers, *model.AppError) {
	channelMembers, err := a.Srv().Store().Channel().GetMembers(channelID, page*perPage, perPage)
	if err != nil {
		return nil, model.NewAppError("GetChannelMembersPage", "app.channel.get_members.app_error", nil, "", http.StatusInternalServerError).Wrap(err)
	}

	return channelMembers, nil
}

func (a *App) GetChannelMembersTimezones(c request.CTX, channelID string) ([]string, *model.AppError) {
	membersTimezones, err := a.Srv().Store().Channel().GetChannelMembersTimezones(channelID)
	if err != nil {
		return nil, model.NewAppError("GetChannelMembersTimezones", "app.channel.get_members.app_error", nil, "", http.StatusInternalServerError).Wrap(err)
	}

	var timezones []string
	for _, membersTimezone := range membersTimezones {
		if membersTimezone["automaticTimezone"] == "" && membersTimezone["manualTimezone"] == "" {
			continue
		}
		timezones = append(timezones, model.GetPreferredTimezone(membersTimezone))
	}

	return model.RemoveDuplicateStrings(timezones), nil
}

func (a *App) GetChannelMembersByIds(c request.CTX, channelID string, userIDs []string) (model.ChannelMembers, *model.AppError) {
	members, err := a.Srv().Store().Channel().GetMembersByIds(channelID, userIDs)
	if err != nil {
		return nil, model.NewAppError("GetChannelMembersByIds", "app.channel.get_members_by_ids.app_error", nil, "", http.StatusInternalServerError).Wrap(err)
	}

	return members, nil
}

func (a *App) GetChannelMembersForUser(c request.CTX, teamID string, userID string) (model.ChannelMembers, *model.AppError) {
	channelMembers, err := a.Srv().Store().Channel().GetMembersForUser(teamID, userID)
	if err != nil {
		return nil, model.NewAppError("GetChannelMembersForUser", "app.channel.get_members.app_error", nil, "", http.StatusInternalServerError).Wrap(err)
	}

	return channelMembers, nil
}

func (a *App) GetChannelMembersForUserWithPagination(c request.CTX, userID string, page, perPage int) ([]*model.ChannelMember, *model.AppError) {
	m, err := a.Srv().Store().Channel().GetMembersForUserWithPagination(userID, page, perPage)
	if err != nil {
		return nil, model.NewAppError("GetChannelMembersForUserWithPagination", "app.channel.get_members.app_error", nil, "", http.StatusInternalServerError).Wrap(err)
	}

	members := make([]*model.ChannelMember, 0, len(m))
	for _, member := range m {
		member := member
		members = append(members, &member.ChannelMember)
	}
	return members, nil
}

func (a *App) GetChannelMembersWithTeamDataForUserWithPagination(c request.CTX, userID string, page, perPage int) (model.ChannelMembersWithTeamData, *model.AppError) {
	m, err := a.Srv().Store().Channel().GetMembersForUserWithPagination(userID, page, perPage)
	if err != nil {
		return nil, model.NewAppError("GetChannelMembersForUserWithPagination", "app.channel.get_members.app_error", nil, "", http.StatusInternalServerError).Wrap(err)
	}

	return m, nil
}

func (a *App) GetChannelMemberCount(c request.CTX, channelID string) (int64, *model.AppError) {
	count, err := a.Srv().Store().Channel().GetMemberCount(channelID, true)
	if err != nil {
		return 0, model.NewAppError("GetChannelMemberCount", "app.channel.get_member_count.app_error", nil, "", http.StatusInternalServerError).Wrap(err)
	}

	return count, nil
}

func (a *App) GetChannelFileCount(c request.CTX, channelID string) (int64, *model.AppError) {
	count, err := a.Srv().Store().Channel().GetFileCount(channelID)
	if err != nil {
		return 0, model.NewAppError("SqlChannelStore.GetFileCount", "app.channel.get_file_count.app_error", nil, "", http.StatusInternalServerError).Wrap(err)
	}

	return count, nil
}

func (a *App) GetChannelGuestCount(c request.CTX, channelID string) (int64, *model.AppError) {
	count, err := a.Srv().Store().Channel().GetGuestCount(channelID, true)
	if err != nil {
		return 0, model.NewAppError("SqlChannelStore.GetGuestCount", "app.channel.get_member_count.app_error", nil, "", http.StatusInternalServerError).Wrap(err)
	}

	return count, nil
}

func (a *App) GetChannelPinnedPostCount(c request.CTX, channelID string) (int64, *model.AppError) {
	count, err := a.Srv().Store().Channel().GetPinnedPostCount(channelID, true)
	if err != nil {
		return 0, model.NewAppError("GetChannelPinnedPostCount", "app.channel.get_pinnedpost_count.app_error", nil, "", http.StatusInternalServerError).Wrap(err)
	}

	return count, nil
}

func (a *App) GetChannelCounts(c request.CTX, teamID string, userID string) (*model.ChannelCounts, *model.AppError) {
	counts, err := a.Srv().Store().Channel().GetChannelCounts(teamID, userID)
	if err != nil {
		return nil, model.NewAppError("SqlChannelStore.GetChannelCounts", "app.channel.get_channel_counts.get.app_error", nil, "", http.StatusInternalServerError).Wrap(err)
	}

	return counts, nil
}

func (a *App) GetChannelUnread(c request.CTX, channelID, userID string) (*model.ChannelUnread, *model.AppError) {
	channelUnread, err := a.Srv().Store().Channel().GetChannelUnread(channelID, userID)
	if err != nil {
		var nfErr *store.ErrNotFound
		switch {
		case errors.As(err, &nfErr):
			return nil, model.NewAppError("GetChannelUnread", "app.channel.get_unread.app_error", nil, "", http.StatusNotFound).Wrap(err)
		default:
			return nil, model.NewAppError("GetChannelUnread", "app.channel.get_unread.app_error", nil, "", http.StatusInternalServerError).Wrap(err)
		}
	}

	if channelUnread.NotifyProps[model.MarkUnreadNotifyProp] == model.ChannelMarkUnreadMention {
		channelUnread.MsgCount = 0
		channelUnread.MsgCountRoot = 0
	}
	return channelUnread, nil
}

func (a *App) JoinChannel(c request.CTX, channel *model.Channel, userID string) *model.AppError {
	userChan := make(chan store.StoreResult, 1)
	memberChan := make(chan store.StoreResult, 1)
	go func() {
		user, err := a.Srv().Store().User().Get(context.Background(), userID)
		userChan <- store.StoreResult{Data: user, NErr: err}
		close(userChan)
	}()
	go func() {
		member, err := a.Srv().Store().Channel().GetMember(context.Background(), channel.Id, userID)
		memberChan <- store.StoreResult{Data: member, NErr: err}
		close(memberChan)
	}()

	uresult := <-userChan
	if uresult.NErr != nil {
		var nfErr *store.ErrNotFound
		switch {
		case errors.As(uresult.NErr, &nfErr):
			return model.NewAppError("CreateChannel", MissingAccountError, nil, "", http.StatusNotFound).Wrap(uresult.NErr)
		default:
			return model.NewAppError("CreateChannel", "app.user.get.app_error", nil, "", http.StatusInternalServerError).Wrap(uresult.NErr)
		}
	}

	mresult := <-memberChan
	if mresult.NErr == nil && mresult.Data != nil {
		// user is already in the channel
		return nil
	}

	user := uresult.Data.(*model.User)

	if channel.Type != model.ChannelTypeOpen {
		return model.NewAppError("JoinChannel", "api.channel.join_channel.permissions.app_error", nil, "", http.StatusBadRequest)
	}

	cm, err := a.AddUserToChannel(c, user, channel, false)
	if err != nil {
		return err
	}

	a.Srv().Go(func() {
		pluginContext := pluginContext(c)
		a.ch.RunMultiHook(func(hooks plugin.Hooks) bool {
			hooks.UserHasJoinedChannel(pluginContext, cm, nil)
			return true
		}, plugin.UserHasJoinedChannelID)
	})

	if err := a.postJoinChannelMessage(c, user, channel); err != nil {
		return err
	}

	return nil
}

func (a *App) postJoinChannelMessage(c request.CTX, user *model.User, channel *model.Channel) *model.AppError {
	message := fmt.Sprintf(i18n.T("api.channel.join_channel.post_and_forget"), user.Username)
	postType := model.PostTypeJoinChannel

	if user.IsGuest() {
		message = fmt.Sprintf(i18n.T("api.channel.guest_join_channel.post_and_forget"), user.Username)
		postType = model.PostTypeGuestJoinChannel
	}

	post := &model.Post{
		ChannelId: channel.Id,
		Message:   message,
		Type:      postType,
		UserId:    user.Id,
		Props: model.StringInterface{
			"username": user.Username,
		},
	}

	if _, err := a.CreatePost(c, post, channel, false, true); err != nil {
		return model.NewAppError("postJoinChannelMessage", "api.channel.post_user_add_remove_message_and_forget.error", nil, "", http.StatusInternalServerError).Wrap(err)
	}

	return nil
}

func (a *App) postJoinTeamMessage(c request.CTX, user *model.User, channel *model.Channel) *model.AppError {
	post := &model.Post{
		ChannelId: channel.Id,
		Message:   fmt.Sprintf(i18n.T("api.team.join_team.post_and_forget"), user.Username),
		Type:      model.PostTypeJoinTeam,
		UserId:    user.Id,
		Props: model.StringInterface{
			"username": user.Username,
		},
	}

	if _, err := a.CreatePost(c, post, channel, false, true); err != nil {
		return model.NewAppError("postJoinTeamMessage", "api.channel.post_user_add_remove_message_and_forget.error", nil, "", http.StatusInternalServerError).Wrap(err)
	}

	return nil
}

func (a *App) LeaveChannel(c request.CTX, channelID string, userID string) *model.AppError {
	sc := make(chan store.StoreResult, 1)
	go func() {
		channel, err := a.Srv().Store().Channel().Get(channelID, true)
		sc <- store.StoreResult{Data: channel, NErr: err}
		close(sc)
	}()

	uc := make(chan store.StoreResult, 1)
	go func() {
		user, err := a.Srv().Store().User().Get(context.Background(), userID)
		uc <- store.StoreResult{Data: user, NErr: err}
		close(uc)
	}()

	mcc := make(chan store.StoreResult, 1)
	go func() {
		count, err := a.Srv().Store().Channel().GetMemberCount(channelID, false)
		mcc <- store.StoreResult{Data: count, NErr: err}
		close(mcc)
	}()

	cresult := <-sc
	if cresult.NErr != nil {
		var nfErr *store.ErrNotFound
		switch {
		case errors.As(cresult.NErr, &nfErr):
			return model.NewAppError("LeaveChannel", "app.channel.get.existing.app_error", nil, "", http.StatusNotFound).Wrap(cresult.NErr)
		default:
			return model.NewAppError("LeaveChannel", "app.channel.get.find.app_error", nil, "", http.StatusInternalServerError).Wrap(cresult.NErr)
		}
	}
	uresult := <-uc
	if uresult.NErr != nil {
		var nfErr *store.ErrNotFound
		switch {
		case errors.As(uresult.NErr, &nfErr):
			return model.NewAppError("LeaveChannel", MissingAccountError, nil, "", http.StatusNotFound).Wrap(uresult.NErr)
		default:
			return model.NewAppError("LeaveChannel", "app.user.get.app_error", nil, "", http.StatusInternalServerError).Wrap(uresult.NErr)
		}
	}
	ccresult := <-mcc
	if ccresult.NErr != nil {
		return model.NewAppError("LeaveChannel", "app.channel.get_member_count.app_error", nil, "", http.StatusInternalServerError).Wrap(ccresult.NErr)
	}

	channel := cresult.Data.(*model.Channel)
	user := uresult.Data.(*model.User)
	membersCount := ccresult.Data.(int64)

	if channel.IsGroupOrDirect() {
		err := model.NewAppError("LeaveChannel", "api.channel.leave.direct.app_error", nil, "", http.StatusBadRequest)
		return err
	}

	if channel.Type == model.ChannelTypePrivate && membersCount == 1 {
		err := model.NewAppError("LeaveChannel", "api.channel.leave.last_member.app_error", nil, "userId="+user.Id, http.StatusBadRequest)
		return err
	}

	if err := a.removeUserFromChannel(c, userID, userID, channel); err != nil {
		return err
	}

	if channel.Name == model.DefaultChannelName && !*a.Config().ServiceSettings.ExperimentalEnableDefaultChannelLeaveJoinMessages {
		return nil
	}

	a.Srv().Go(func() {
		a.postLeaveChannelMessage(c, user, channel)
	})

	return nil
}

func (a *App) postLeaveChannelMessage(c request.CTX, user *model.User, channel *model.Channel) *model.AppError {
	post := &model.Post{
		ChannelId: channel.Id,
		// Message here embeds `@username`, not just `username`, to ensure that mentions
		// treat this as a username mention even though the user has now left the channel.
		// The client renders its own system message, ignoring this value altogether.
		Message: fmt.Sprintf(i18n.T("api.channel.leave.left"), fmt.Sprintf("@%s", user.Username)),
		Type:    model.PostTypeLeaveChannel,
		UserId:  user.Id,
		Props: model.StringInterface{
			"username": user.Username,
		},
	}

	if _, err := a.CreatePost(c, post, channel, false, true); err != nil {
		return model.NewAppError("postLeaveChannelMessage", "api.channel.post_user_add_remove_message_and_forget.error", nil, "", http.StatusInternalServerError).Wrap(err)
	}

	return nil
}

func (a *App) PostAddToChannelMessage(c request.CTX, user *model.User, addedUser *model.User, channel *model.Channel, postRootId string) *model.AppError {
	message := fmt.Sprintf(i18n.T("api.channel.add_member.added"), addedUser.Username, user.Username)
	postType := model.PostTypeAddToChannel

	if addedUser.IsGuest() {
		message = fmt.Sprintf(i18n.T("api.channel.add_guest.added"), addedUser.Username, user.Username)
		postType = model.PostTypeAddGuestToChannel
	}

	post := &model.Post{
		ChannelId: channel.Id,
		Message:   message,
		Type:      postType,
		UserId:    user.Id,
		RootId:    postRootId,
		Props: model.StringInterface{
			"userId":                   user.Id,
			"username":                 user.Username,
			model.PostPropsAddedUserId: addedUser.Id,
			"addedUsername":            addedUser.Username,
		},
	}

	if _, err := a.CreatePost(c, post, channel, false, true); err != nil {
		return model.NewAppError("postAddToChannelMessage", "api.channel.post_user_add_remove_message_and_forget.error", nil, "", http.StatusInternalServerError).Wrap(err)
	}

	return nil
}

func (a *App) postAddToTeamMessage(c request.CTX, user *model.User, addedUser *model.User, channel *model.Channel, postRootId string) *model.AppError {
	post := &model.Post{
		ChannelId: channel.Id,
		Message:   fmt.Sprintf(i18n.T("api.team.add_user_to_team.added"), addedUser.Username, user.Username),
		Type:      model.PostTypeAddToTeam,
		UserId:    user.Id,
		RootId:    postRootId,
		Props: model.StringInterface{
			"userId":                   user.Id,
			"username":                 user.Username,
			model.PostPropsAddedUserId: addedUser.Id,
			"addedUsername":            addedUser.Username,
		},
	}

	if _, err := a.CreatePost(c, post, channel, false, true); err != nil {
		return model.NewAppError("postAddToTeamMessage", "api.channel.post_user_add_remove_message_and_forget.error", nil, "", http.StatusInternalServerError).Wrap(err)
	}

	return nil
}

func (a *App) postRemoveFromChannelMessage(c request.CTX, removerUserId string, removedUser *model.User, channel *model.Channel) *model.AppError {
	messageUserId := removerUserId
	if messageUserId == "" {
		systemBot, err := a.GetSystemBot()
		if err != nil {
			return model.NewAppError("postRemoveFromChannelMessage", "api.channel.post_user_add_remove_message_and_forget.error", nil, "", http.StatusInternalServerError).Wrap(err)
		}

		messageUserId = systemBot.UserId
	}

	post := &model.Post{
		ChannelId: channel.Id,
		// Message here embeds `@username`, not just `username`, to ensure that mentions
		// treat this as a username mention even though the user has now left the channel.
		// The client renders its own system message, ignoring this value altogether.
		Message: fmt.Sprintf(i18n.T("api.channel.remove_member.removed"), fmt.Sprintf("@%s", removedUser.Username)),
		Type:    model.PostTypeRemoveFromChannel,
		UserId:  messageUserId,
		Props: model.StringInterface{
			"removedUserId":   removedUser.Id,
			"removedUsername": removedUser.Username,
		},
	}

	if _, err := a.CreatePost(c, post, channel, false, true); err != nil {
		return model.NewAppError("postRemoveFromChannelMessage", "api.channel.post_user_add_remove_message_and_forget.error", nil, "", http.StatusInternalServerError).Wrap(err)
	}

	return nil
}

func (a *App) removeUserFromChannel(c request.CTX, userIDToRemove string, removerUserId string, channel *model.Channel) *model.AppError {
	user, nErr := a.Srv().Store().User().Get(context.Background(), userIDToRemove)
	if nErr != nil {
		var nfErr *store.ErrNotFound
		switch {
		case errors.As(nErr, &nfErr):
			return model.NewAppError("removeUserFromChannel", MissingAccountError, nil, "", http.StatusNotFound).Wrap(nErr)
		default:
			return model.NewAppError("removeUserFromChannel", "app.user.get.app_error", nil, "", http.StatusInternalServerError).Wrap(nErr)
		}
	}
	isGuest := user.IsGuest()

	if channel.Name == model.DefaultChannelName {
		if !isGuest {
			return model.NewAppError("RemoveUserFromChannel", "api.channel.remove.default.app_error", map[string]any{"Channel": model.DefaultChannelName}, "", http.StatusBadRequest)
		}
	}

	if channel.IsGroupConstrained() && userIDToRemove != removerUserId && !user.IsBot {
		nonMembers, err := a.FilterNonGroupChannelMembers([]string{userIDToRemove}, channel)
		if err != nil {
			return model.NewAppError("removeUserFromChannel", "api.channel.remove_user_from_channel.app_error", nil, "", http.StatusInternalServerError).Wrap(err)
		}
		if len(nonMembers) == 0 {
			return model.NewAppError("removeUserFromChannel", "api.channel.remove_members.denied", map[string]any{"UserIDs": nonMembers}, "", http.StatusBadRequest)
		}
	}

	cm, err := a.GetChannelMember(c, channel.Id, userIDToRemove)
	if err != nil {
		return err
	}

	if err := a.Srv().Store().Channel().RemoveMember(channel.Id, userIDToRemove); err != nil {
		return model.NewAppError("removeUserFromChannel", "app.channel.remove_member.app_error", nil, "", http.StatusInternalServerError).Wrap(err)
	}
	if err := a.Srv().Store().ChannelMemberHistory().LogLeaveEvent(userIDToRemove, channel.Id, model.GetMillis()); err != nil {
		return model.NewAppError("removeUserFromChannel", "app.channel_member_history.log_leave_event.internal_error", nil, "", http.StatusInternalServerError).Wrap(err)
	}

	if isGuest {
		currentMembers, err := a.GetChannelMembersForUser(c, channel.TeamId, userIDToRemove)
		if err != nil {
			return err
		}
		if len(currentMembers) == 0 {
			teamMember, err := a.GetTeamMember(channel.TeamId, userIDToRemove)
			if err != nil {
				return model.NewAppError("removeUserFromChannel", "api.team.remove_user_from_team.missing.app_error", nil, "", http.StatusBadRequest).Wrap(err)
			}

			if err := a.ch.srv.teamService.RemoveTeamMember(teamMember); err != nil {
				return model.NewAppError("removeUserFromChannel", "api.team.remove_user_from_team.missing.app_error", nil, "", http.StatusBadRequest).Wrap(err)
			}

			if err = a.postProcessTeamMemberLeave(c, teamMember, removerUserId); err != nil {
				return err
			}
		}
	}

	a.InvalidateCacheForUser(userIDToRemove)
	a.invalidateCacheForChannelMembers(channel.Id)

	var actorUser *model.User
	if removerUserId != "" {
		actorUser, _ = a.GetUser(removerUserId)
	}

	a.Srv().Go(func() {
		pluginContext := pluginContext(c)
		a.ch.RunMultiHook(func(hooks plugin.Hooks) bool {
			hooks.UserHasLeftChannel(pluginContext, cm, actorUser)
			return true
		}, plugin.UserHasLeftChannelID)
	})

	message := model.NewWebSocketEvent(model.WebsocketEventUserRemoved, "", channel.Id, "", nil, "")
	message.Add("user_id", userIDToRemove)
	message.Add("remover_id", removerUserId)
	a.Publish(message)

	// because the removed user no longer belongs to the channel we need to send a separate websocket event
	userMsg := model.NewWebSocketEvent(model.WebsocketEventUserRemoved, "", "", userIDToRemove, nil, "")
	userMsg.Add("channel_id", channel.Id)
	userMsg.Add("remover_id", removerUserId)
	a.Publish(userMsg)

	return nil
}

func (a *App) RemoveUserFromChannel(c request.CTX, userIDToRemove string, removerUserId string, channel *model.Channel) *model.AppError {
	var err *model.AppError

	if err = a.removeUserFromChannel(c, userIDToRemove, removerUserId, channel); err != nil {
		return err
	}

	var user *model.User
	if user, err = a.GetUser(userIDToRemove); err != nil {
		return err
	}

	if userIDToRemove == removerUserId {
		if err := a.postLeaveChannelMessage(c, user, channel); err != nil {
			return err
		}
	} else {
		if err := a.postRemoveFromChannelMessage(c, removerUserId, user, channel); err != nil {
			c.Logger().Error("Failed to post user removal message", mlog.Err(err))
		}
	}

	return nil
}

func (a *App) GetNumberOfChannelsOnTeam(c request.CTX, teamID string) (int, *model.AppError) {
	// Get total number of channels on current team
	list, err := a.Srv().Store().Channel().GetTeamChannels(teamID)
	if err != nil {
		var nfErr *store.ErrNotFound
		switch {
		case errors.As(err, &nfErr):
			return 0, model.NewAppError("GetNumberOfChannelsOnTeam", "app.channel.get_channels.not_found.app_error", nil, "", http.StatusNotFound).Wrap(err)
		default:
			return 0, model.NewAppError("GetNumberOfChannelsOnTeam", "app.channel.get_channels.get.app_error", nil, "", http.StatusInternalServerError).Wrap(err)
		}
	}
	return len(list), nil
}

func (a *App) SetActiveChannel(c request.CTX, userID string, channelID string) *model.AppError {
	status, err := a.Srv().Platform().GetStatus(userID)

	oldStatus := model.StatusOffline

	if err != nil {
		status = &model.Status{UserId: userID, Status: model.StatusOnline, Manual: false, LastActivityAt: model.GetMillis(), ActiveChannel: channelID}
	} else {
		oldStatus = status.Status
		status.ActiveChannel = channelID
		if !status.Manual && channelID != "" {
			status.Status = model.StatusOnline
		}
		status.LastActivityAt = model.GetMillis()
	}

	a.Srv().Platform().AddStatusCache(status)

	if status.Status != oldStatus {
		a.Srv().Platform().BroadcastStatus(status)
	}

	return nil
}

func (a *App) IsCRTEnabledForUser(c request.CTX, userID string) bool {
	appCRT := *a.Config().ServiceSettings.CollapsedThreads
	if appCRT == model.CollapsedThreadsDisabled {
		return false
	}
	if appCRT == model.CollapsedThreadsAlwaysOn {
		return true
	}
	threadsEnabled := appCRT == model.CollapsedThreadsDefaultOn
	// check if a participant has overridden collapsed threads settings
	if preference, err := a.Srv().Store().Preference().Get(userID, model.PreferenceCategoryDisplaySettings, model.PreferenceNameCollapsedThreadsEnabled); err == nil {
		threadsEnabled = preference.Value == "on"
	}
	return threadsEnabled
}

// MarkChanelAsUnreadFromPost will take a post and set the channel as unread from that one.
func (a *App) MarkChannelAsUnreadFromPost(c request.CTX, postID string, userID string, collapsedThreadsSupported bool) (*model.ChannelUnreadAt, *model.AppError) {
	if !collapsedThreadsSupported || !a.IsCRTEnabledForUser(c, userID) {
		return a.markChannelAsUnreadFromPostCRTUnsupported(c, postID, userID)
	}
	post, err := a.GetSinglePost(postID, false)
	if err != nil {
		return nil, err
	}

	user, err := a.GetUser(userID)
	if err != nil {
		return nil, err
	}

	unreadMentions, unreadMentionsRoot, urgentMentions, err := a.countMentionsFromPost(c, user, post)
	if err != nil {
		return nil, err
	}

	channelUnread, nErr := a.Srv().Store().Channel().UpdateLastViewedAtPost(post, userID, unreadMentions, unreadMentionsRoot, urgentMentions, true)
	if nErr != nil {
		return channelUnread, model.NewAppError("MarkChannelAsUnreadFromPost", "app.channel.update_last_viewed_at_post.app_error", nil, "", http.StatusInternalServerError).Wrap(nErr)
	}

	a.sendWebSocketPostUnreadEvent(c, channelUnread, postID, false)
	a.UpdateMobileAppBadge(userID)

	return channelUnread, nil
}

func (a *App) markChannelAsUnreadFromPostCRTUnsupported(c request.CTX, postID string, userID string) (*model.ChannelUnreadAt, *model.AppError) {
	post, appErr := a.GetSinglePost(postID, false)
	if appErr != nil {
		return nil, appErr
	}

	user, appErr := a.GetUser(userID)
	if appErr != nil {
		return nil, appErr
	}

	threadId := post.RootId
	if post.RootId == "" {
		threadId = post.Id
	}

	unreadMentions, unreadMentionsRoot, urgentMentions, appErr := a.countMentionsFromPost(c, user, post)
	if appErr != nil {
		return nil, appErr
	}

	// if root post,
	// In CRT Supported Client: badge on channel only sums mentions in root posts including and below the post that was marked.
	// In CRT Unsupported Client: badge on channel sums mentions in all posts (root & replies) including and below the post that was marked unread.
	if post.RootId == "" {
		channelUnread, nErr := a.Srv().Store().Channel().UpdateLastViewedAtPost(post, userID, unreadMentions, unreadMentionsRoot, urgentMentions, true)
		if nErr != nil {
			return channelUnread, model.NewAppError("MarkChannelAsUnreadFromPost", "app.channel.update_last_viewed_at_post.app_error", nil, "", http.StatusInternalServerError).Wrap(nErr)
		}

		a.sendWebSocketPostUnreadEvent(c, channelUnread, postID, true)
		a.UpdateMobileAppBadge(userID)
		return channelUnread, nil
	}

	// if reply post, autofollow thread and
	// In CRT Supported Client: Mark the specific thread as unread but not the channel where the thread exists.
	//                          If there are replies with mentions below the marked reply in the thread, then sum the mentions for the threads mention badge.
	// In CRT Unsupported Client: Channel is marked as unread and new messages line inserted above the marked post.
	//                            Badge on channel sums mentions in all posts (root & replies) including and below the post that was marked unread.
	rootPost, appErr := a.GetSinglePost(post.RootId, false)
	if appErr != nil {
		return nil, appErr
	}

	channel, nErr := a.Srv().Store().Channel().Get(post.ChannelId, true)
	if nErr != nil {
		return nil, model.NewAppError("MarkChannelAsUnreadFromPost", "app.channel.update_last_viewed_at_post.app_error", nil, "", http.StatusInternalServerError).Wrap(nErr)
	}

	if *a.Config().ServiceSettings.ThreadAutoFollow {
		threadMembership, mErr := a.Srv().Store().Thread().GetMembershipForUser(user.Id, threadId)
		var errNotFound *store.ErrNotFound
		if mErr != nil && !errors.As(mErr, &errNotFound) {
			return nil, model.NewAppError("MarkChannelAsUnreadFromPost", "app.channel.update_last_viewed_at_post.app_error", nil, "", http.StatusInternalServerError).Wrap(mErr)
		}
		// Follow thread if we're not already following it
		if threadMembership == nil {
			opts := store.ThreadMembershipOpts{
				Following:             true,
				IncrementMentions:     false,
				UpdateFollowing:       true,
				UpdateViewedTimestamp: false,
				UpdateParticipants:    false,
			}
			threadMembership, mErr = a.Srv().Store().Thread().MaintainMembership(user.Id, threadId, opts)
			if mErr != nil {
				return nil, model.NewAppError("MarkChannelAsUnreadFromPost", "app.channel.update_last_viewed_at_post.app_error", nil, "", http.StatusInternalServerError).Wrap(mErr)
			}
		}
		// If threadmembership already exists but user had previously unfollowed the thread, then follow the thread again.
		threadMembership.Following = true
		threadMembership.LastViewed = post.CreateAt - 1
		threadMembership.UnreadMentions, appErr = a.countThreadMentions(c, user, rootPost, channel.TeamId, post.CreateAt-1)
		if appErr != nil {
			return nil, appErr
		}
		threadMembership, mErr = a.Srv().Store().Thread().UpdateMembership(threadMembership)
		if mErr != nil {
			return nil, model.NewAppError("MarkChannelAsUnreadFromPost", "app.channel.update_last_viewed_at_post.app_error", nil, "", http.StatusInternalServerError).Wrap(mErr)
		}
		thread, mErr := a.Srv().Store().Thread().GetThreadForUser(threadMembership, true, a.isPostPriorityEnabled())
		if mErr != nil {
			return nil, model.NewAppError("MarkChannelAsUnreadFromPost", "app.channel.update_last_viewed_at_post.app_error", nil, "", http.StatusInternalServerError).Wrap(mErr)
		}
		a.sanitizeProfiles(thread.Participants, false)
		thread.Post.SanitizeProps()

		if a.IsCRTEnabledForUser(c, userID) {
			payload, jsonErr := json.Marshal(thread)
			if jsonErr != nil {
				return nil, model.NewAppError("MarkChannelAsUnreadFromPost", "api.marshal_error", nil, "", http.StatusInternalServerError).Wrap(jsonErr)
			}
			message := model.NewWebSocketEvent(model.WebsocketEventThreadUpdated, channel.TeamId, "", userID, nil, "")
			message.Add("thread", string(payload))
			a.Publish(message)
		}
	}

	channelUnread, nErr := a.Srv().Store().Channel().UpdateLastViewedAtPost(post, userID, unreadMentions, 0, 0, false)
	if nErr != nil {
		return channelUnread, model.NewAppError("MarkChannelAsUnreadFromPost", "app.channel.update_last_viewed_at_post.app_error", nil, "", http.StatusInternalServerError).Wrap(nErr)
	}
	a.sendWebSocketPostUnreadEvent(c, channelUnread, postID, false)
	a.UpdateMobileAppBadge(userID)
	return channelUnread, nil
}

func (a *App) sendWebSocketPostUnreadEvent(c request.CTX, channelUnread *model.ChannelUnreadAt, postID string, withMsgCountRoot bool) {
	message := model.NewWebSocketEvent(model.WebsocketEventPostUnread, channelUnread.TeamId, channelUnread.ChannelId, channelUnread.UserId, nil, "")
	message.Add("msg_count", channelUnread.MsgCount)
	if withMsgCountRoot {
		message.Add("msg_count_root", channelUnread.MsgCountRoot)
	}
	message.Add("mention_count", channelUnread.MentionCount)
	message.Add("mention_count_root", channelUnread.MentionCountRoot)
	message.Add("urgent_mention_count", channelUnread.UrgentMentionCount)
	message.Add("last_viewed_at", channelUnread.LastViewedAt)
	message.Add("post_id", postID)
	a.Publish(message)
}

func (a *App) AutocompleteChannels(c request.CTX, userID, term string) (model.ChannelListWithTeamData, *model.AppError) {
	includeDeleted := *a.Config().TeamSettings.ExperimentalViewArchivedChannels
	term = strings.TrimSpace(term)

	user, appErr := a.GetUser(userID)
	if appErr != nil {
		return nil, appErr
	}

	channelList, err := a.Srv().Store().Channel().Autocomplete(userID, term, includeDeleted, user.IsGuest())
	if err != nil {
		return nil, model.NewAppError("AutocompleteChannels", "app.channel.search.app_error", nil, "", http.StatusInternalServerError).Wrap(err)
	}

	return channelList, nil
}

func (a *App) AutocompleteChannelsForTeam(c request.CTX, teamID, userID, term string) (model.ChannelList, *model.AppError) {
	includeDeleted := *a.Config().TeamSettings.ExperimentalViewArchivedChannels
	term = strings.TrimSpace(term)

	user, appErr := a.GetUser(userID)
	if appErr != nil {
		return nil, appErr
	}

	channelList, err := a.Srv().Store().Channel().AutocompleteInTeam(teamID, userID, term, includeDeleted, user.IsGuest())
	if err != nil {
		return nil, model.NewAppError("AutocompleteChannels", "app.channel.search.app_error", nil, "", http.StatusInternalServerError).Wrap(err)
	}

	return channelList, nil
}

func (a *App) AutocompleteChannelsForSearch(c request.CTX, teamID string, userID string, term string) (model.ChannelList, *model.AppError) {
	includeDeleted := *a.Config().TeamSettings.ExperimentalViewArchivedChannels

	term = strings.TrimSpace(term)

	channelList, err := a.Srv().Store().Channel().AutocompleteInTeamForSearch(teamID, userID, term, includeDeleted)
	if err != nil {
		return nil, model.NewAppError("AutocompleteChannelsForSearch", "app.channel.search.app_error", nil, "", http.StatusInternalServerError).Wrap(err)
	}

	return channelList, nil
}

// SearchAllChannels returns a list of channels, the total count of the results of the search (if the paginate search option is true), and an error.
func (a *App) SearchAllChannels(c request.CTX, term string, opts model.ChannelSearchOpts) (model.ChannelListWithTeamData, int64, *model.AppError) {
	if opts.ExcludeDefaultChannels {
		opts.ExcludeChannelNames = a.DefaultChannelNames(c)
	}
	storeOpts := store.ChannelSearchOpts{
		ExcludeChannelNames:      opts.ExcludeChannelNames,
		NotAssociatedToGroup:     opts.NotAssociatedToGroup,
		IncludeDeleted:           opts.IncludeDeleted,
		Deleted:                  opts.Deleted,
		TeamIds:                  opts.TeamIds,
		GroupConstrained:         opts.GroupConstrained,
		ExcludeGroupConstrained:  opts.ExcludeGroupConstrained,
		PolicyID:                 opts.PolicyID,
		IncludePolicyID:          opts.IncludePolicyID,
		IncludeSearchById:        opts.IncludeSearchById,
		ExcludePolicyConstrained: opts.ExcludePolicyConstrained,
		Public:                   opts.Public,
		Private:                  opts.Private,
		Page:                     opts.Page,
		PerPage:                  opts.PerPage,
	}

	term = strings.TrimSpace(term)

	channelList, totalCount, err := a.Srv().Store().Channel().SearchAllChannels(term, storeOpts)
	if err != nil {
		return nil, 0, model.NewAppError("SearchAllChannels", "app.channel.search.app_error", nil, "", http.StatusInternalServerError).Wrap(err)
	}

	return channelList, totalCount, nil
}

func (a *App) SearchChannels(c request.CTX, teamID string, term string) (model.ChannelList, *model.AppError) {
	includeDeleted := *a.Config().TeamSettings.ExperimentalViewArchivedChannels

	term = strings.TrimSpace(term)

	channelList, err := a.Srv().Store().Channel().SearchInTeam(teamID, term, includeDeleted)
	if err != nil {
		return nil, model.NewAppError("SearchChannels", "app.channel.search.app_error", nil, "", http.StatusInternalServerError).Wrap(err)
	}

	return channelList, nil
}

func (a *App) SearchArchivedChannels(c request.CTX, teamID string, term string, userID string) (model.ChannelList, *model.AppError) {
	term = strings.TrimSpace(term)

	channelList, err := a.Srv().Store().Channel().SearchArchivedInTeam(teamID, term, userID)
	if err != nil {
		return nil, model.NewAppError("SearchArchivedChannels", "app.channel.search.app_error", nil, "", http.StatusInternalServerError).Wrap(err)
	}

	return channelList, nil
}

func (a *App) SearchChannelsForUser(c request.CTX, userID, teamID, term string) (model.ChannelList, *model.AppError) {
	includeDeleted := *a.Config().TeamSettings.ExperimentalViewArchivedChannels

	term = strings.TrimSpace(term)

	channelList, err := a.Srv().Store().Channel().SearchForUserInTeam(userID, teamID, term, includeDeleted)
	if err != nil {
		return nil, model.NewAppError("SearchChannelsForUser", "app.channel.search.app_error", nil, "", http.StatusInternalServerError).Wrap(err)
	}

	return channelList, nil
}

func (a *App) SearchGroupChannels(c request.CTX, userID, term string) (model.ChannelList, *model.AppError) {
	if term == "" {
		return model.ChannelList{}, nil
	}

	channelList, err := a.Srv().Store().Channel().SearchGroupChannels(userID, term)
	if err != nil {
		return nil, model.NewAppError("SearchGroupChannels", "app.channel.search_group_channels.app_error", nil, "", http.StatusInternalServerError).Wrap(err)
	}
	return channelList, nil
}

func (a *App) SearchChannelsUserNotIn(c request.CTX, teamID string, userID string, term string) (model.ChannelList, *model.AppError) {
	term = strings.TrimSpace(term)
	channelList, err := a.Srv().Store().Channel().SearchMore(userID, teamID, term)
	if err != nil {
		return nil, model.NewAppError("SearchChannelsUserNotIn", "app.channel.search.app_error", nil, "", http.StatusInternalServerError).Wrap(err)
	}

	return channelList, nil
}

func (a *App) MarkChannelsAsViewed(c request.CTX, channelIDs []string, userID string, currentSessionId string, collapsedThreadsSupported bool) (map[string]int64, *model.AppError) {
	// I start looking for channels with notifications before I mark it as read, to clear the push notifications if needed
	channelsToClearPushNotifications := []string{}
	if a.canSendPushNotifications() {
		for _, channelID := range channelIDs {
			channel, errCh := a.Srv().Store().Channel().Get(channelID, true)
			if errCh != nil {
				c.Logger().Warn("Failed to get channel", mlog.Err(errCh))
				continue
			}

			member, err := a.Srv().Store().Channel().GetMember(context.Background(), channelID, userID)
			if err != nil {
				c.Logger().Warn("Failed to get membership", mlog.Err(err))
				continue
			}

			notify := member.NotifyProps[model.PushNotifyProp]
			if notify == model.ChannelNotifyDefault {
				user, err := a.GetUser(userID)
				if err != nil {
					c.Logger().Warn("Failed to get user", mlog.String("user_id", userID), mlog.Err(err))
					continue
				}
				notify = user.NotifyProps[model.PushNotifyProp]
			}
			if notify == model.UserNotifyAll {
				if count, err := a.Srv().Store().User().GetAnyUnreadPostCountForChannel(userID, channelID); err == nil {
					if count > 0 {
						channelsToClearPushNotifications = append(channelsToClearPushNotifications, channelID)
					}
				}
			} else if notify == model.UserNotifyMention || channel.Type == model.ChannelTypeDirect {
				if count, err := a.Srv().Store().User().GetUnreadCountForChannel(userID, channelID); err == nil {
					if count > 0 {
						channelsToClearPushNotifications = append(channelsToClearPushNotifications, channelID)
					}
				}
			}
		}
	}

	var err error
	updateThreads := *a.Config().ServiceSettings.ThreadAutoFollow && (!collapsedThreadsSupported || !a.IsCRTEnabledForUser(c, userID))
	if updateThreads {
		err = a.Srv().Store().Thread().MarkAllAsReadByChannels(userID, channelIDs)
		if err != nil {
			return nil, model.NewAppError("MarkChannelsAsViewed", "app.channel.update_last_viewed_at.app_error", nil, "", http.StatusInternalServerError).Wrap(err)
		}
	}

	times, err := a.Srv().Store().Channel().UpdateLastViewedAt(channelIDs, userID)
	if err != nil {
		var invErr *store.ErrInvalidInput
		switch {
		case errors.As(err, &invErr):
			return nil, model.NewAppError("MarkChannelsAsViewed", "app.channel.update_last_viewed_at.app_error", nil, "", http.StatusBadRequest).Wrap(err)
		default:
			return nil, model.NewAppError("MarkChannelsAsViewed", "app.channel.update_last_viewed_at.app_error", nil, "", http.StatusInternalServerError).Wrap(err)
		}
	}

	if *a.Config().ServiceSettings.EnableChannelViewedMessages {
		for _, channelID := range channelIDs {
			message := model.NewWebSocketEvent(model.WebsocketEventChannelViewed, "", "", userID, nil, "")
			message.Add("channel_id", channelID)
			a.Publish(message)
		}
	}
	for _, channelID := range channelsToClearPushNotifications {
		a.clearPushNotification(currentSessionId, userID, channelID, "")
	}

	if updateThreads && a.IsCRTEnabledForUser(c, userID) {
		timestamp := model.GetMillis()
		for _, channelID := range channelIDs {
			message := model.NewWebSocketEvent(model.WebsocketEventThreadReadChanged, "", channelID, userID, nil, "")
			message.Add("timestamp", timestamp)
			a.Publish(message)
		}
	}

	return times, nil
}

func (a *App) ViewChannel(c request.CTX, view *model.ChannelView, userID string, currentSessionId string, collapsedThreadsSupported bool) (map[string]int64, *model.AppError) {
	if err := a.SetActiveChannel(c, userID, view.ChannelId); err != nil {
		return nil, err
	}

	channelIDs := []string{}

	if view.ChannelId != "" {
		channelIDs = append(channelIDs, view.ChannelId)
	}

	if view.PrevChannelId != "" {
		channelIDs = append(channelIDs, view.PrevChannelId)
	}

	if len(channelIDs) == 0 {
		return map[string]int64{}, nil
	}

	return a.MarkChannelsAsViewed(c, channelIDs, userID, currentSessionId, collapsedThreadsSupported)
}

func (a *App) PermanentDeleteChannel(c request.CTX, channel *model.Channel) *model.AppError {
	if err := a.Srv().Store().Post().PermanentDeleteByChannel(channel.Id); err != nil {
		return model.NewAppError("PermanentDeleteChannel", "app.post.permanent_delete_by_channel.app_error", nil, "", http.StatusInternalServerError).Wrap(err)
	}

	if err := a.Srv().Store().Channel().PermanentDeleteMembersByChannel(channel.Id); err != nil {
		return model.NewAppError("PermanentDeleteChannel", "app.channel.remove_member.app_error", nil, "", http.StatusInternalServerError).Wrap(err)
	}

	if err := a.Srv().Store().Webhook().PermanentDeleteIncomingByChannel(channel.Id); err != nil {
		return model.NewAppError("PermanentDeleteChannel", "app.webhooks.permanent_delete_incoming_by_channel.app_error", nil, "", http.StatusInternalServerError).Wrap(err)
	}

	if err := a.Srv().Store().Webhook().PermanentDeleteOutgoingByChannel(channel.Id); err != nil {
		return model.NewAppError("PermanentDeleteChannel", "app.webhooks.permanent_delete_outgoing_by_channel.app_error", nil, "", http.StatusInternalServerError).Wrap(err)
	}

	deleteAt := model.GetMillis()

	if nErr := a.Srv().Store().Channel().PermanentDelete(channel.Id); nErr != nil {
		return model.NewAppError("PermanentDeleteChannel", "app.channel.permanent_delete.app_error", nil, "", http.StatusInternalServerError).Wrap(nErr)
	}

	a.Srv().Platform().InvalidateCacheForChannel(channel)
	message := model.NewWebSocketEvent(model.WebsocketEventChannelDeleted, channel.TeamId, "", "", nil, "")

	message.Add("channel_id", channel.Id)
	message.Add("delete_at", deleteAt)
	a.Publish(message)

	return nil
}

func (a *App) RemoveAllDeactivatedMembersFromChannel(c request.CTX, channel *model.Channel) *model.AppError {
	err := a.Srv().Store().Channel().RemoveAllDeactivatedMembers(channel.Id)
	if err != nil {
		return model.NewAppError("RemoveAllDeactivatedMembersFromChannel", "app.channel.remove_all_deactivated_members.app_error", nil, "", http.StatusInternalServerError).Wrap(err)
	}

	return nil
}

// MoveChannel method is prone to data races if someone joins to channel during the move process. However this
// function is only exposed to sysadmins and the possibility of this edge case is relatively small.
func (a *App) MoveChannel(c request.CTX, team *model.Team, channel *model.Channel, user *model.User) *model.AppError {
	// Check that all channel members are in the destination team.
	channelMembers, err := a.GetChannelMembersPage(c, channel.Id, 0, 10000000)
	if err != nil {
		return err
	}

	channelMemberIds := []string{}
	for _, channelMember := range channelMembers {
		channelMemberIds = append(channelMemberIds, channelMember.UserId)
	}

	if len(channelMemberIds) > 0 {
		teamMembers, err2 := a.GetTeamMembersByIds(team.Id, channelMemberIds, nil)
		if err2 != nil {
			return err2
		}

		if len(teamMembers) != len(channelMembers) {
			teamMembersMap := make(map[string]*model.TeamMember, len(teamMembers))
			for _, teamMember := range teamMembers {
				teamMembersMap[teamMember.UserId] = teamMember
			}
			for _, channelMember := range channelMembers {
				if _, ok := teamMembersMap[channelMember.UserId]; !ok {
					c.Logger().Warn("Not member of the target team", mlog.String("userId", channelMember.UserId))
				}
			}
			return model.NewAppError("MoveChannel", "app.channel.move_channel.members_do_not_match.error", nil, "", http.StatusInternalServerError)
		}
	}

	// keep instance of the previous team
	previousTeam, nErr := a.Srv().Store().Team().Get(channel.TeamId)
	if nErr != nil {
		var nfErr *store.ErrNotFound
		switch {
		case errors.As(nErr, &nfErr):
			return model.NewAppError("MoveChannel", "app.team.get.find.app_error", nil, "", http.StatusNotFound).Wrap(nErr)
		default:
			return model.NewAppError("MoveChannel", "app.team.get.finding.app_error", nil, "", http.StatusInternalServerError).Wrap(nErr)
		}
	}

	if nErr := a.Srv().Store().Channel().UpdateSidebarChannelCategoryOnMove(channel, team.Id); nErr != nil {
		return model.NewAppError("MoveChannel", "app.channel.sidebar_categories.app_error", nil, "", http.StatusInternalServerError).Wrap(nErr)
	}

	channel.TeamId = team.Id
	if _, err := a.Srv().Store().Channel().Update(channel); err != nil {
		var appErr *model.AppError
		var invErr *store.ErrInvalidInput
		switch {
		case errors.As(err, &invErr):
			return model.NewAppError("MoveChannel", "app.channel.update.bad_id", nil, "", http.StatusBadRequest).Wrap(err)
		case errors.As(err, &appErr):
			return appErr
		default:
			return model.NewAppError("MoveChannel", "app.channel.update_channel.internal_error", nil, "", http.StatusInternalServerError).Wrap(err)
		}
	}

	if incomingWebhooks, err := a.GetIncomingWebhooksForTeamPage(previousTeam.Id, 0, 10000000); err != nil {
		c.Logger().Warn("Failed to get incoming webhooks", mlog.Err(err))
	} else {
		for _, webhook := range incomingWebhooks {
			if webhook.ChannelId == channel.Id {
				webhook.TeamId = team.Id
				if _, err := a.Srv().Store().Webhook().UpdateIncoming(webhook); err != nil {
					c.Logger().Warn("Failed to move incoming webhook to new team", mlog.String("webhook id", webhook.Id))
				}
			}
		}
	}

	if outgoingWebhooks, err := a.GetOutgoingWebhooksForTeamPage(previousTeam.Id, 0, 10000000); err != nil {
		c.Logger().Warn("Failed to get outgoing webhooks", mlog.Err(err))
	} else {
		for _, webhook := range outgoingWebhooks {
			if webhook.ChannelId == channel.Id {
				webhook.TeamId = team.Id
				if _, err := a.Srv().Store().Webhook().UpdateOutgoing(webhook); err != nil {
					c.Logger().Warn("Failed to move outgoing webhook to new team.", mlog.String("webhook id", webhook.Id))
				}
			}
		}
	}

	if err := a.RemoveUsersFromChannelNotMemberOfTeam(c, user, channel, team); err != nil {
		c.Logger().Warn("error while removing non-team member users", mlog.Err(err))
	}

	if user != nil {
		if err := a.postChannelMoveMessage(c, user, channel, previousTeam); err != nil {
			c.Logger().Warn("error while posting move channel message", mlog.Err(err))
		}
	}

	return nil
}

func (a *App) postChannelMoveMessage(c request.CTX, user *model.User, channel *model.Channel, previousTeam *model.Team) *model.AppError {

	post := &model.Post{
		ChannelId: channel.Id,
		Message:   fmt.Sprintf(i18n.T("api.team.move_channel.success"), previousTeam.Name),
		Type:      model.PostTypeMoveChannel,
		UserId:    user.Id,
		Props: model.StringInterface{
			"username": user.Username,
		},
	}

	if _, err := a.CreatePost(c, post, channel, false, true); err != nil {
		return model.NewAppError("postChannelMoveMessage", "api.team.move_channel.post.error", nil, "", http.StatusInternalServerError).Wrap(err)
	}

	return nil
}

func (a *App) RemoveUsersFromChannelNotMemberOfTeam(c request.CTX, remover *model.User, channel *model.Channel, team *model.Team) *model.AppError {
	channelMembers, err := a.GetChannelMembersPage(c, channel.Id, 0, 10000000)
	if err != nil {
		return err
	}

	channelMemberIds := []string{}
	channelMemberMap := make(map[string]struct{})
	for _, channelMember := range channelMembers {
		channelMemberMap[channelMember.UserId] = struct{}{}
		channelMemberIds = append(channelMemberIds, channelMember.UserId)
	}

	if len(channelMemberIds) > 0 {
		teamMembers, err := a.GetTeamMembersByIds(team.Id, channelMemberIds, nil)
		if err != nil {
			return err
		}

		if len(teamMembers) != len(channelMembers) {
			for _, teamMember := range teamMembers {
				delete(channelMemberMap, teamMember.UserId)
			}

			var removerId string
			if remover != nil {
				removerId = remover.Id
			}
			for userID := range channelMemberMap {
				if err := a.removeUserFromChannel(c, userID, removerId, channel); err != nil {
					return err
				}
			}
		}
	}

	return nil
}

func (a *App) GetPinnedPosts(c request.CTX, channelID string) (*model.PostList, *model.AppError) {
	posts, err := a.Srv().Store().Channel().GetPinnedPosts(channelID)
	if err != nil {
		return nil, model.NewAppError("GetPinnedPosts", "app.channel.pinned_posts.app_error", nil, "", http.StatusInternalServerError).Wrap(err)
	}

	if appErr := a.filterInaccessiblePosts(posts, filterPostOptions{assumeSortedCreatedAt: true}); appErr != nil {
		return nil, appErr
	}

	return posts, nil
}

func (a *App) ToggleMuteChannel(c request.CTX, channelID, userID string) (*model.ChannelMember, *model.AppError) {
	member, nErr := a.Srv().Store().Channel().GetMember(context.Background(), channelID, userID)
	if nErr != nil {
		var appErr *model.AppError
		var nfErr *store.ErrNotFound
		switch {
		case errors.As(nErr, &appErr):
			return nil, appErr
		case errors.As(nErr, &nfErr):
			return nil, model.NewAppError("ToggleMuteChannel", MissingChannelMemberError, nil, "", http.StatusNotFound).Wrap(nErr)
		default:
			return nil, model.NewAppError("ToggleMuteChannel", "app.channel.get_member.app_error", nil, "", http.StatusInternalServerError).Wrap(nErr)
		}
	}

	member.SetChannelMuted(!member.IsChannelMuted())

	member, err := a.updateChannelMember(c, member)
	if err != nil {
		return nil, err
	}

	a.invalidateCacheForChannelMembersNotifyProps(member.ChannelId)

	return member, nil
}

func (a *App) setChannelsMuted(c request.CTX, channelIDs []string, userID string, muted bool) ([]*model.ChannelMember, *model.AppError) {
	members, err := a.Srv().Store().Channel().GetMembersByChannelIds(channelIDs, userID)
	if err != nil {
		var appErr *model.AppError
		switch {
		case errors.As(err, &appErr):
			return nil, appErr
		default:
			return nil, model.NewAppError("setChannelsMuted", "app.channel.get_member.app_error", nil, "", http.StatusInternalServerError).Wrap(err)
		}
	}

	var membersToUpdate []*model.ChannelMember
	for _, member := range members {
		if muted == member.IsChannelMuted() {
			continue
		}

		updatedMember := member
		updatedMember.SetChannelMuted(muted)

		membersToUpdate = append(membersToUpdate, &updatedMember)
	}

	if len(membersToUpdate) == 0 {
		return nil, nil
	}

	updated, err := a.Srv().Store().Channel().UpdateMultipleMembers(membersToUpdate)
	if err != nil {
		var appErr *model.AppError
		var nfErr *store.ErrNotFound
		switch {
		case errors.As(err, &appErr):
			return nil, appErr
		case errors.As(err, &nfErr):
			return nil, model.NewAppError("setChannelsMuted", MissingChannelMemberError, nil, "", http.StatusNotFound).Wrap(err)
		default:
			return nil, model.NewAppError("setChannelsMuted", "app.channel.get_member.app_error", nil, "", http.StatusInternalServerError).Wrap(err)
		}
	}

	for _, member := range updated {
		a.invalidateCacheForChannelMembersNotifyProps(member.ChannelId)

		evt := model.NewWebSocketEvent(model.WebsocketEventChannelMemberUpdated, "", "", member.UserId, nil, "")

		memberJSON, jsonErr := json.Marshal(member)
		if jsonErr != nil {
			return nil, model.NewAppError("setChannelsMuted", "api.marshal_error", nil, "", http.StatusInternalServerError).Wrap(jsonErr)
		}

		evt.Add("channelMember", string(memberJSON))
		a.Publish(evt)
	}

	return updated, nil
}

func (a *App) FillInChannelProps(c request.CTX, channel *model.Channel) *model.AppError {
	return a.FillInChannelsProps(c, model.ChannelList{channel})
}

func (a *App) FillInChannelsProps(c request.CTX, channelList model.ChannelList) *model.AppError {
	// Group the channels by team and call GetChannelsByNames just once per team.
	channelsByTeam := make(map[string]model.ChannelList)
	for _, channel := range channelList {
		channelsByTeam[channel.TeamId] = append(channelsByTeam[channel.TeamId], channel)
	}

	for teamID, channelList := range channelsByTeam {
		allChannelMentions := make(map[string]bool)
		channelMentions := make(map[*model.Channel][]string, len(channelList))

		// Collect mentions across the channels so as to query just once for this team.
		for _, channel := range channelList {
			channelMentions[channel] = model.ChannelMentions(channel.Header)

			for _, channelMention := range channelMentions[channel] {
				allChannelMentions[channelMention] = true
			}
		}

		allChannelMentionNames := make([]string, 0, len(allChannelMentions))
		for channelName := range allChannelMentions {
			allChannelMentionNames = append(allChannelMentionNames, channelName)
		}

		if len(allChannelMentionNames) > 0 {
			mentionedChannels, err := a.GetChannelsByNames(c, allChannelMentionNames, teamID)
			if err != nil {
				return err
			}

			mentionedChannelsByName := make(map[string]*model.Channel)
			for _, channel := range mentionedChannels {
				mentionedChannelsByName[channel.Name] = channel
			}

			for _, channel := range channelList {
				channelMentionsProp := make(map[string]any, len(channelMentions[channel]))
				for _, channelMention := range channelMentions[channel] {
					if mentioned, ok := mentionedChannelsByName[channelMention]; ok {
						if mentioned.Type == model.ChannelTypeOpen {
							channelMentionsProp[mentioned.Name] = map[string]any{
								"display_name": mentioned.DisplayName,
							}
						}
					}
				}

				if len(channelMentionsProp) > 0 {
					channel.AddProp("channel_mentions", channelMentionsProp)
				} else if channel.Props != nil {
					delete(channel.Props, "channel_mentions")
				}
			}
		}
	}

	return nil
}

func (a *App) forEachChannelMember(c request.CTX, channelID string, f func(model.ChannelMember) error) error {
	perPage := 100
	page := 0

	for {
		channelMembers, err := a.Srv().Store().Channel().GetMembers(channelID, page*perPage, perPage)
		if err != nil {
			return err
		}

		for _, channelMember := range channelMembers {
			if err = f(channelMember); err != nil {
				return err
			}
		}

		length := len(channelMembers)
		if length < perPage {
			break
		}

		page++
	}

	return nil
}

func (a *App) ClearChannelMembersCache(c request.CTX, channelID string) error {
	clearSessionCache := func(channelMember model.ChannelMember) error {
		a.ClearSessionCacheForUser(channelMember.UserId)
		message := model.NewWebSocketEvent(model.WebsocketEventChannelMemberUpdated, "", "", channelMember.UserId, nil, "")
		memberJSON, jsonErr := json.Marshal(channelMember)
		if jsonErr != nil {
			return jsonErr
		}
		message.Add("channelMember", string(memberJSON))
		a.Publish(message)
		return nil
	}
	if err := a.forEachChannelMember(c, channelID, clearSessionCache); err != nil {
		return fmt.Errorf("error clearing cache for channel members: channel_id: %s, error: %w", channelID, err)
	}
	return nil
}

func (a *App) GetMemberCountsByGroup(ctx context.Context, channelID string, includeTimezones bool) ([]*model.ChannelMemberCountByGroup, *model.AppError) {
	channelMemberCounts, err := a.Srv().Store().Channel().GetMemberCountsByGroup(ctx, channelID, includeTimezones)
	if err != nil {
		return nil, model.NewAppError("GetMemberCountsByGroup", "app.channel.get_member_count.app_error", nil, "", http.StatusInternalServerError).Wrap(err)
	}

	return channelMemberCounts, nil
}

func (a *App) getDirectChannel(c request.CTX, userID, otherUserID string) (*model.Channel, *model.AppError) {
	return a.Srv().getDirectChannel(c, userID, otherUserID)
}

func (s *Server) getDirectChannel(c request.CTX, userID, otherUserID string) (*model.Channel, *model.AppError) {
	channel, nErr := s.Store().Channel().GetByName("", model.GetDMNameFromIds(userID, otherUserID), true)
	if nErr != nil {
		var nfErr *store.ErrNotFound
		if errors.As(nErr, &nfErr) {
			return nil, nil
		}

		return nil, model.NewAppError("GetOrCreateDirectChannel", "web.incoming_webhook.channel.app_error", nil, "", http.StatusInternalServerError).Wrap(nErr)
	}

	return channel, nil
}

func (a *App) GetTopChannelsForTeamSince(c request.CTX, teamID, userID string, opts *model.InsightsOpts) (*model.TopChannelList, *model.AppError) {
	if !a.Config().FeatureFlags.InsightsEnabled {
		return nil, model.NewAppError("GetTopChannelsForTeamSince", "api.insights.feature_disabled", nil, "", http.StatusNotImplemented)
	}

	topChannels, err := a.Srv().Store().Channel().GetTopChannelsForTeamSince(teamID, userID, opts.StartUnixMilli, opts.Page*opts.PerPage, opts.PerPage)
	if err != nil {
		return nil, model.NewAppError("GetTopChannelsForTeamSince", model.NoTranslation, nil, "", http.StatusInternalServerError).Wrap(err)
	}
	return topChannels, nil
}

func (a *App) GetTopChannelsForUserSince(c request.CTX, userID, teamID string, opts *model.InsightsOpts) (*model.TopChannelList, *model.AppError) {
	if !a.Config().FeatureFlags.InsightsEnabled {
		return nil, model.NewAppError("GetTopChannelsForUserSince", "api.insights.feature_disabled", nil, "", http.StatusNotImplemented)
	}

	topChannels, err := a.Srv().Store().Channel().GetTopChannelsForUserSince(userID, teamID, opts.StartUnixMilli, opts.Page*opts.PerPage, opts.PerPage)
	if err != nil {
		return nil, model.NewAppError("GetTopChannelsForUserSince", model.NoTranslation, nil, "", http.StatusInternalServerError).Wrap(err)
	}
	return topChannels, nil
}

// PostCountsByDuration returns the post counts for the given channels, grouped by day, starting at the given time.
// Unless one is specifically itending to omit results from part of the calendar day, it will typically makes the most sense to
// use a sinceUnixMillis parameter value as returned by model.GetStartOfDayMillis.
//
// WARNING: PostCountsByDuration PERFORMS NO AUTHORIZATION CHECKS ON THE GIVEN CHANNELS.
func (a *App) PostCountsByDuration(c request.CTX, channelIDs []string, sinceUnixMillis int64, userID *string, grouping model.PostCountGrouping, groupingLocation *time.Location) ([]*model.DurationPostCount, *model.AppError) {
	if !a.Config().FeatureFlags.InsightsEnabled {
		return nil, model.NewAppError("PostCountsByDuration", "api.insights.feature_disabled", nil, "", http.StatusNotImplemented)
	}
	postCountByDay, err := a.Srv().Store().Channel().PostCountsByDuration(channelIDs, sinceUnixMillis, userID, grouping, groupingLocation)
	if err != nil {
		return nil, model.NewAppError("PostCountsByDuration", model.NoTranslation, nil, "", http.StatusInternalServerError).Wrap(err)
	}
	return postCountByDay, nil
}

func (a *App) GetTopInactiveChannelsForTeamSince(c request.CTX, teamID, userID string, opts *model.InsightsOpts) (*model.TopInactiveChannelList, *model.AppError) {
	if !a.Config().FeatureFlags.InsightsEnabled {
		return nil, model.NewAppError("GetTopChannelsForTeamSince", "api.insights.feature_disabled", nil, "", http.StatusNotImplemented)
	}
	topChannels, err := a.Srv().Store().Channel().GetTopInactiveChannelsForTeamSince(teamID, userID, opts.StartUnixMilli, opts.Page*opts.PerPage, opts.PerPage)
	if err != nil {
		return nil, model.NewAppError("GetTopInactiveChannelsForTeamSince", model.NoTranslation, nil, "", http.StatusInternalServerError).Wrap(err)
	}
	return topChannels, nil
}

func (a *App) GetTopInactiveChannelsForUserSince(c request.CTX, teamID, userID string, opts *model.InsightsOpts) (*model.TopInactiveChannelList, *model.AppError) {
	if !a.Config().FeatureFlags.InsightsEnabled {
		return nil, model.NewAppError("GetTopChannelsForUserSince", "api.insights.feature_disabled", nil, "", http.StatusNotImplemented)
	}

	topChannels, err := a.Srv().Store().Channel().GetTopInactiveChannelsForUserSince(teamID, userID, opts.StartUnixMilli, opts.Page*opts.PerPage, opts.PerPage)
	if err != nil {
		return nil, model.NewAppError("GetTopInactiveChannelsForUserSince", model.NoTranslation, nil, "", http.StatusInternalServerError).Wrap(err)
	}
	return topChannels, nil
}<|MERGE_RESOLUTION|>--- conflicted
+++ resolved
@@ -27,10 +27,6 @@
 
 // channelsWrapper provides an implementation of `product.ChannelService` to be used by products.
 type channelsWrapper struct {
-<<<<<<< HEAD
-=======
-	srv *Server
->>>>>>> f76d2404
 	app *App
 }
 
@@ -107,10 +103,6 @@
 
 func (s *channelsWrapper) GetDirectChannelOrCreate(userID1, userID2 string) (*model.Channel, *model.AppError) {
 	return s.app.GetOrCreateDirectChannel(request.EmptyContext(s.app.Log()), userID1, userID2)
-}
-
-func (s *channelsWrapper) GetDirectChannelOrCreate(userID1, userID2 string) (*model.Channel, *model.AppError) {
-	return s.app.GetOrCreateDirectChannel(request.EmptyContext(s.srv.Log()), userID1, userID2)
 }
 
 // Ensure the wrapper implements the product service.
